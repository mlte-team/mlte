--- conflicted
+++ resolved
@@ -123,8 +123,4 @@
 	rm -r -f .mypy_cache .pytest_cache
 
 .PHONY: ci
-<<<<<<< HEAD
-ci: clean gen check docs test
-=======
-ci: clean check-qa test
->>>>>>> 01472577
+ci: clean check-qa test