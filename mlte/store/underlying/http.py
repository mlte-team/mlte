--- conflicted
+++ resolved
@@ -212,13 +212,8 @@
         res = self.client.post(
             url,
             json=WriteArtifactRequest(
-<<<<<<< HEAD
-                artifact=artifact, force=force, parents=parents
-            ).dict(),
-=======
                 artifact=artifact, parents=parents
             ).model_dump(),
->>>>>>> 9adc9e26
         )
         raise_for_response(res)
 
