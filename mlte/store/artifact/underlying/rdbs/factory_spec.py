--- conflicted
+++ resolved
@@ -10,11 +10,7 @@
 
 from mlte._private.fixed_json import json
 from mlte.evidence.metadata import EvidenceMetadata, Identifier
-<<<<<<< HEAD
 from mlte.spec.model import ConditionModel, QACategoryModel, SpecModel
-=======
-from mlte.spec.model import PropertyModel, SpecModel
->>>>>>> 582c376e
 from mlte.store.artifact.underlying.rdbs.metadata import DBArtifactHeader
 from mlte.store.artifact.underlying.rdbs.metadata_spec import (
     DBCondition,
@@ -147,7 +143,6 @@
 ) -> ValidatedSpecModel:
     """Creates the internal model object from the corresponding DB object."""
     body = ValidatedSpecModel(
-<<<<<<< HEAD
         results={
             qa_category.name: {
                 result.measurement_id: ResultModel(
@@ -173,38 +168,5 @@
         spec=create_spec_model_from_db(validated_obj.spec)
         if validated_obj.spec is not None
         else None,
-=======
-        results=(
-            {
-                property.name: {
-                    result.measurement_id: ResultModel(
-                        type=result.type,
-                        message=result.message,
-                        metadata=EvidenceMetadata(
-                            measurement_type=result.evidence_metadata.measurement_type,
-                            identifier=Identifier(
-                                name=result.evidence_metadata.identifier
-                            ),
-                        ),
-                    )
-                    for result in validated_obj.results
-                    if result.property.name == property.name
-                }
-                for property in validated_obj.spec.properties
-            }
-            if validated_obj.spec is not None
-            else {}
-        ),
-        spec_identifier=(
-            validated_obj.spec.artifact_header.identifier
-            if validated_obj.spec is not None
-            else ""
-        ),
-        spec=(
-            create_spec_model_from_db(validated_obj.spec)
-            if validated_obj.spec is not None
-            else None
-        ),
->>>>>>> 582c376e
     )
     return body