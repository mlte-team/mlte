--- conflicted
+++ resolved
@@ -239,7 +239,6 @@
       "title": "GoalDescriptor",
       "type": "object"
     },
-<<<<<<< HEAD
     "IntendedUseDescriptor": {
       "description": "The model implementation for intended use.",
       "properties": {
@@ -284,8 +283,6 @@
       "title": "IntendedUseDescriptor",
       "type": "object"
     },
-=======
->>>>>>> db66701c
     "LabelDescriptor": {
       "description": "Describes a dataset label.",
       "properties": {
@@ -398,7 +395,6 @@
             }
           ],
           "default": null,
-<<<<<<< HEAD
           "title": "Type"
         }
       },
@@ -418,32 +414,6 @@
         },
         "output": {
           "$ref": "#/$defs/ModelIODescriptor",
-=======
-          "title": "Capability Deployment Mechanism"
-        },
-        "input_specification": {
-          "default": [],
-          "items": {
-            "$ref": "#/$defs/ModelIODescriptor"
-          },
-          "title": "Input Specification",
-          "type": "array"
-        },
-        "output_specification": {
-          "default": [],
-          "items": {
-            "$ref": "#/$defs/ModelIODescriptor"
-          },
-          "title": "Output Specification",
-          "type": "array"
-        },
-        "production_compute_resources": {
-          "allOf": [
-            {
-              "$ref": "#/$defs/ModelResourcesDescriptor"
-            }
-          ],
->>>>>>> db66701c
           "default": {
             "cpu": null,
             "gpu": null,
@@ -482,7 +452,6 @@
           "default": null,
           "title": "Description"
         },
-<<<<<<< HEAD
         "interface": {
           "$ref": "#/$defs/ModelInterfaceDescriptor",
           "default": {
@@ -490,12 +459,6 @@
               "description": null,
               "name": null,
               "type": null
-=======
-        "type": {
-          "anyOf": [
-            {
-              "type": "string"
->>>>>>> db66701c
             },
             {
               "type": "null"
@@ -504,7 +467,6 @@
           "default": null,
           "title": "Type"
         },
-<<<<<<< HEAD
         "resources": {
           "$ref": "#/$defs/ModelResourcesDescriptor",
           "default": {
@@ -513,19 +475,6 @@
             "memory": null,
             "storage": null
           }
-=======
-        "expected_values": {
-          "anyOf": [
-            {
-              "type": "string"
-            },
-            {
-              "type": "null"
-            }
-          ],
-          "default": null,
-          "title": "Expected Values"
->>>>>>> db66701c
         }
       },
       "title": "ModelIODescriptor",
@@ -884,7 +833,6 @@
       "title": "Artifact Type",
       "type": "string"
     },
-<<<<<<< HEAD
     "summary": {
       "$ref": "#/$defs/SummaryDescriptor",
       "default": {
@@ -901,14 +849,6 @@
     },
     "intended_use": {
       "$ref": "#/$defs/IntendedUseDescriptor",
-=======
-    "nc_data": {
-      "allOf": [
-        {
-          "$ref": "#/$defs/NegotiationCardDataModel"
-        }
-      ],
->>>>>>> db66701c
       "default": {
         "system": {
           "goals": [],
@@ -943,7 +883,6 @@
         "system_requirements": []
       }
     },
-<<<<<<< HEAD
     "risks": {
       "$ref": "#/$defs/RiskDescriptor",
       "default": {
@@ -959,19 +898,6 @@
       },
       "title": "Data",
       "type": "array"
-=======
-    "validated_spec_id": {
-      "anyOf": [
-        {
-          "type": "string"
-        },
-        {
-          "type": "null"
-        }
-      ],
-      "default": null,
-      "title": "Validated Spec Id"
->>>>>>> db66701c
     },
     "comments": {
       "default": [],
