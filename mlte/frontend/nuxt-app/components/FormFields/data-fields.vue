--- conflicted
+++ resolved
@@ -8,12 +8,8 @@
       <SubHeader :render-example="false">
         Data
         <template #info>
-<<<<<<< HEAD
           Details of the data that will be used at any point during the
           development of the model.
-=======
-          Details of the data that will influence model development efforts.
->>>>>>> 9d2e871e
         </template>
       </SubHeader>
       <div
@@ -22,11 +18,7 @@
       >
         <h3 class="no-margin-sub-header">Dataset {{ dataItemIndex + 1 }}</h3>
         <div>
-<<<<<<< HEAD
-          <UsaTextarea v-model="dataItem.description" style="height: 2.5rem">
-=======
           <UsaTextarea v-model="dataItem.description" style="height: 5.5rem">
->>>>>>> 9d2e871e
             <template #label>
               Dataset Description
               <InfoIcon>
@@ -42,8 +34,7 @@
             </template>
           </UsaTextarea>
 
-<<<<<<< HEAD
-          <UsaTextarea v-model="dataItem.purpose" style="height: 2.5rem">
+          <UsaTextarea v-model="dataItem.purpose" style="height: 5.5rem">
             <template #label>
               Dataset Purpose
               <InfoIcon>
@@ -55,8 +46,6 @@
             </template>
           </UsaTextarea>
 
-=======
->>>>>>> 9d2e871e
           <UsaTextInput v-model="dataItem.source">
             <template #label>
               Source
@@ -90,11 +79,7 @@
           </template>
         </UsaSelect>
 
-<<<<<<< HEAD
-        <UsaTextarea v-model="dataItem.access" style="height: 2.5rem">
-=======
         <UsaTextarea v-model="dataItem.access" style="height: 5.5rem">
->>>>>>> 9d2e871e
           <template #label>
             Requirements and Constraints for Data Access
             <InfoIcon>
@@ -122,21 +107,13 @@
             </template>
             <template #info>
               If data is labeled, include information about labels and their
-<<<<<<< HEAD
               distribution in the dataset. This may not be applicable in all
               cases.
-=======
-              distribution in the dataset.
->>>>>>> 9d2e871e
             </template>
           </SubHeader>
           <UsaTextarea
             v-model="dataItem.labeling_method"
-<<<<<<< HEAD
-            style="height: 2.5rem"
-=======
             style="height: 5.5rem"
->>>>>>> 9d2e871e
           >
             <template #label>
               Labeling Method
@@ -203,12 +180,8 @@
             </template>
             <template #info>
               Include relevant information that is known about the data; fill
-<<<<<<< HEAD
               out all sections below for each data field. This may not be
               applicable in all cases.
-=======
-              out all sections below for each data field.
->>>>>>> 9d2e871e
             </template>
           </SubHeader>
           <div v-for="(field, fieldIndex) in dataItem.fields" :key="fieldIndex">
@@ -297,11 +270,7 @@
           </AddButton>
         </div>
 
-<<<<<<< HEAD
-        <UsaTextarea v-model="dataItem.rights" style="height: 2.5rem">
-=======
         <UsaTextarea v-model="dataItem.rights" style="height: 5.5rem">
->>>>>>> 9d2e871e
           <template #label>
             Data Rights
             <InfoIcon>
@@ -319,11 +288,7 @@
           </template>
         </UsaTextarea>
 
-<<<<<<< HEAD
-        <UsaTextarea v-model="dataItem.policies" style="height: 2.5rem">
-=======
         <UsaTextarea v-model="dataItem.policies" style="height: 5.5rem">
->>>>>>> 9d2e871e
           <template #label>
             Data Policies
             <InfoIcon>
