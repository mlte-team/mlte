<template>
  <CollapsibleHeader v-model="displayIO" @change="displayIO = $event">
    <template #title> Model Inputs and Outputs </template>
  </CollapsibleHeader>

  <div v-if="displayIO">
    <div class="input-group" style="margin-top: 1em">
      <SubHeader>
        Input Specification
        <template #example>
          <UsaTable
            :headers="inputModalHeaders"
            :rows="inputModalRows"
            borderless
            class="table"
          />
        </template>
        <template #info>
          Describe the input data type and format needed for model to conduct
          inference.
        </template>
      </SubHeader>
      <div
        v-for="(inputSpec, inputIndex) in props.modelValue.input_specification"
        :key="inputIndex"
      >
        <h3 class="no-margin-sub-header">Input {{ inputIndex + 1 }}</h3>
        <UsaTextInput v-model="inputSpec.name">
          <template #label>
            Input Name
            <InfoIcon>
              Input name.
              <br />
              <br />
              <i>Example: Audio Recording.</i>
            </InfoIcon>
          </template>
        </UsaTextInput>

<<<<<<< HEAD
        <UsaTextarea v-model="inputSpec.description" style="height: 2.5rem">
=======
        <UsaTextarea v-model="inputSpec.description" style="height: 5.5rem">
>>>>>>> 9d2e871e
          <template #label>
            Description
            <InfoIcon>
              Short input description.
              <br />
              <br />
              <i>Example: Audio recording file for matching.</i>
            </InfoIcon>
          </template>
        </UsaTextarea>

        <UsaTextInput v-model="inputSpec.type">
          <template #label>
            Type
            <InfoIcon>
              Input type, e.g., number, string, Boolean, data, image, audio.
              <br />
              <br />
              <i>Example: Audio.</i>
            </InfoIcon>
          </template>
        </UsaTextInput>

<<<<<<< HEAD
        <UsaTextarea v-model="inputSpec.expected_values" style="height: 2.5rem">
=======
        <UsaTextarea v-model="inputSpec.expected_values" style="height: 5.5rem">
>>>>>>> 9d2e871e
          <template #label>
            Expected Values
            <InfoIcon>
              Expected values for the input.
              <br />
              <br />
              <i>Example: Non-empty audio file of type WAV, MP3 or MP4.</i>
            </InfoIcon>
          </template>
        </UsaTextarea>
        <DeleteButton
          class="margin-button"
          @click="deleteInputSpec(inputIndex)"
        >
          Delete Input
        </DeleteButton>
        <hr />
      </div>
      <AddButton class="margin-button" @click="addInputSpec()">
        Add Additional Input
      </AddButton>
    </div>

    <div class="input-group" style="margin-top: 1em">
      <SubHeader>
        Output Specification
        <template #example>
          <UsaTable
            :headers="outputModalHeaders"
            :rows="outputModalRows"
            borderless
            class="table"
          />
        </template>
        <template #info>
          Describe the output format and specification needed for the system to
          ingest model results.
        </template>
      </SubHeader>
      <div
        v-for="(outputSpec, outputIndex) in props.modelValue
          .output_specification"
        :key="outputIndex"
      >
        <h3 class="no-margin-sub-header">Output {{ outputIndex + 1 }}</h3>
        <UsaTextInput v-model="outputSpec.name">
          <template #label>
            Output Name
            <InfoIcon>
              Output name.
              <br />
              <br />
              <i>Example: Matching recordings.</i>
            </InfoIcon>
          </template>
        </UsaTextInput>

<<<<<<< HEAD
        <UsaTextarea v-model="outputSpec.description" style="height: 2.5rem">
=======
        <UsaTextarea v-model="outputSpec.description" style="height: 5.5rem">
>>>>>>> 9d2e871e
          <template #label>
            Description
            <InfoIcon>
              Short output description.
              <br />
              <br />
              <i>Example: Set of matching recordings from the database.</i>
            </InfoIcon>
          </template>
        </UsaTextarea>

        <UsaTextInput v-model="outputSpec.type">
          <template #label>
            Type
            <InfoIcon>
              Field type, e.g., number, string, Boolean, data, image, audio.
              <br />
              <br />
              <i>
                Example: Vector of Strings with IDs of matching recordings — an
                empty <br />
                vector means that there were no matches.
              </i>
            </InfoIcon>
          </template>
        </UsaTextInput>

        <UsaTextarea
          v-model="outputSpec.expected_values"
<<<<<<< HEAD
          style="height: 2.5rem"
=======
          style="height: 5.5rem"
>>>>>>> 9d2e871e
        >
          <template #label>
            Expected Values
            <InfoIcon> Expected values for the output. </InfoIcon>
          </template>
        </UsaTextarea>
        <DeleteButton
          class="margin-button"
          @click="deleteOutputSpec(outputIndex)"
        >
          Delete Output
        </DeleteButton>
        <hr />
      </div>
      <AddButton class="margin-button" @click="addOutputSpec()">
        Add Additional Output
      </AddButton>
    </div>
  </div>

  <CollapsibleHeader
    v-model="displayResources"
    @change="displayResources = $event"
  >
    <template #title> Resources and Infrastructure </template>
  </CollapsibleHeader>
<<<<<<< HEAD

  <div v-if="displayResources">
    <div class="input-group">
      <SubHeader>
        Development Compute Resources
        <template #example>
          GPUs = 2, GPU Memory = 1 GB, CPUs = 1, Main Memory = 512 MB, Storage =
          1 GB
        </template>
        <template #info>
          Describe the amount and type of compute resources needed for
          development.
        </template>
      </SubHeader>
      <div>
        <div class="inline-input-left">
          <UsaTextInput
            v-model="props.modelValue.development_compute_resources.gpu"
          >
            <template #label> Graphics Processing Units (GPUs) </template>
          </UsaTextInput>
        </div>

        <div class="inline-input-right">
          <UsaTextInput
            v-model="props.modelValue.development_compute_resources.gpu_memory"
          >
            <template #label> Graphics Processing Unit (GPU) Memory </template>
=======

  <div v-if="displayResources">
    <div class="input-group">
      <SubHeader>
        Development Compute Resources
        <template #example>
          GPUs = 2, CPUs = 1, Memory = 512 MB, Storage = 1 GB
        </template>
        <template #info>
          Describe the amount and type of compute resources needed for training.
        </template>
      </SubHeader>
      <div>
        <div class="inline-input-left">
          <UsaTextInput
            v-model="props.modelValue.development_compute_resources.gpu"
          >
            <template #label> Graphics Processing Units (GPUs) </template>
          </UsaTextInput>
        </div>

        <div class="inline-input-right">
          <UsaTextInput
            v-model="props.modelValue.development_compute_resources.cpu"
          >
            <template #label> Central Processing Units (CPUs) </template>
>>>>>>> 9d2e871e
          </UsaTextInput>
        </div>
      </div>

      <div>
        <div class="inline-input-left">
          <UsaTextInput
<<<<<<< HEAD
            v-model="props.modelValue.development_compute_resources.cpu"
          >
            <template #label> Central Processing Units (CPUs) </template>
=======
            v-model="props.modelValue.development_compute_resources.memory"
          >
            <template #label> Memory </template>
>>>>>>> 9d2e871e
          </UsaTextInput>
        </div>

        <div class="inline-input-right">
          <UsaTextInput
<<<<<<< HEAD
            v-model="props.modelValue.development_compute_resources.main_memory"
          >
            <template #label> Main Memory </template>
          </UsaTextInput>
        </div>
      </div>

      <div>
        <div class="inline-input-left">
          <UsaTextInput
=======
>>>>>>> 9d2e871e
            v-model="props.modelValue.development_compute_resources.storage"
          >
            <template #label> Storage </template>
          </UsaTextInput>
        </div>
      </div>
    </div>

    <div class="input-group">
      <SubHeader :render-example="false">
        Deployment
        <template #info> Operational environment of the model. </template>
      </SubHeader>
      <UsaTextarea
        v-model="props.modelValue.deployment_platform"
<<<<<<< HEAD
        style="height: 2.5rem"
=======
        style="height: 5.5rem"
>>>>>>> 9d2e871e
      >
        <template #label>
          Deployment Platform
          <InfoIcon>
<<<<<<< HEAD
            Describe the deployment platform for the model and any software
            <br />
            dependencies.
            <br />
            <br />
            <i>Example: Local server due to data classification issues.</i>
          </InfoIcon>
        </template>
      </UsaTextarea>

      <UsaTextarea
        v-model="props.modelValue.capability_deployment_mechanism"
        style="height: 2.5rem"
      >
        <template #label>
          Capability Deployment Mechanism
          <InfoIcon>
            Describe how the model capabilities will be made available, <br />
            e.g., API, user facing, data feed.
            <br />
            <br />
            <i
              >Example: The model will expose an API so that it can be called
              <br />
              from the intel analyst UI.</i
            >
=======
            Describe the deployment platform for the model, e.g., local server,
            <br />
            cloud server, embedded platform.
            <br />
            <br />
            <i>Example: Local server due to data classification issues.</i>
>>>>>>> 9d2e871e
          </InfoIcon>
        </template>
      </UsaTextarea>

<<<<<<< HEAD
      <UsaTextInput v-model="props.modelValue.model_source">
        <template #label>
          Model Source
          <InfoIcon>
            The source of the model.
            <br />
            <br />
            <i>Example: In house, hugging face, git repository.</i>
          </InfoIcon>
        </template>
      </UsaTextInput>
    </div>

    <div class="input-group" style="margin-top: 1em">
      <SubHeader>
        Production Compute Resources
        <template #example>
          Example: GPUs = 2, CPUs = 2, Main Memory = 256 MB, Storage = 512 MB
        </template>
        <template #info>
          Describe the amount and type of compute resources needed for
          inference.
        </template>
      </SubHeader>
      <div>
        <div class="inline-input-left">
          <UsaTextInput
            v-model="props.modelValue.production_compute_resources.gpu"
          >
            <template #label> Graphics Processing Units (GPUs) </template>
          </UsaTextInput>
        </div>

        <div class="inline-input-right">
          <UsaTextInput
            v-model="props.modelValue.production_compute_resources.gpu_memory"
          >
            <template #label> Graphics Processing Unit (GPU) Memory </template>
          </UsaTextInput>
        </div>
      </div>

      <div>
        <div class="inline-input-left">
=======
      <UsaTextarea
        v-model="props.modelValue.capability_deployment_mechanism"
        style="height: 5.5rem"
      >
        <template #label>
          Capability Deployment Mechanism
          <InfoIcon>
            Describe how the model capabilities will be made available, <br />
            e.g., API, user facing, data feed.
            <br />
            <br />
            <i
              >Example: The model will expose an API so that it can be called
              <br />
              from the intel analyst UI.</i
            >
          </InfoIcon>
        </template>
      </UsaTextarea>
    </div>

    <div class="input-group" style="margin-top: 1em">
      <SubHeader>
        Production Compute Resources
        <template #example>
          Example: GPUs = 2, CPUs = 2, Memory = 256 MB, Storage = 512 MB
        </template>
        <template #info>
          Describe the amount and type of compute resources needed for
          inference.
        </template>
      </SubHeader>
      <div>
        <div class="inline-input-left">
          <UsaTextInput
            v-model="props.modelValue.production_compute_resources.gpu"
          >
            <template #label> Graphics Processing Units (GPUs) </template>
          </UsaTextInput>
        </div>

        <div class="inline-input-right">
>>>>>>> 9d2e871e
          <UsaTextInput
            v-model="props.modelValue.production_compute_resources.cpu"
          >
            <template #label> Central Processing Units (CPUs) </template>
          </UsaTextInput>
        </div>
<<<<<<< HEAD

        <div class="inline-input-right">
          <UsaTextInput
            v-model="props.modelValue.production_compute_resources.main_memory"
          >
            <template #label> Main Memory </template>
          </UsaTextInput>
        </div>
      </div>

      <div>
        <div class="inline-input-left">
=======
      </div>

      <div>
        <div class="inline-input-left">
          <UsaTextInput
            v-model="props.modelValue.production_compute_resources.memory"
          >
            <template #label> Memory </template>
          </UsaTextInput>
        </div>

        <div class="inline-input-right">
>>>>>>> 9d2e871e
          <UsaTextInput
            v-model="props.modelValue.production_compute_resources.storage"
          >
            <template #label> Storage </template>
          </UsaTextInput>
        </div>
      </div>
    </div>
  </div>
</template>

<script setup lang="ts">
import type { PropType } from "vue";

const props = defineProps({
  modelValue: {
    type: Object as PropType<ModelDescriptor>,
    required: true,
  },
});

// Provide hook for parent page to call addInputspec. Needed for descriptor import.
const parentAddInputSpec = () => {
  addInputSpec();
};

// Provide hook for parent page to call addOutputSpec. Needed for descriptor import.
const parentAddOutputSpec = () => {
  addOutputSpec();
};

// Expose the hooks to parent page.
defineExpose({
  parentAddInputSpec,
  parentAddOutputSpec,
});

const displayIO = ref<boolean>(true);
const displayResources = ref<boolean>(true);
const inputModalHeaders = ref([
  { id: "inputName", label: "Input Name", sortable: false },
  { id: "inputDescription", label: "Input Description", sortable: false },
  { id: "inputType", label: "Input Type", sortable: false },
  { id: "expectedValues", label: "Expected Values", sortable: false },
]);
const inputModalRows = ref([
  {
    id: "audio",
    inputName: "Audio Recording",
    inputDescription: "Audio recording file for matching",
    inputType: "Audio",
    expectedValues: "File of type WAV, MP3, or MP4",
  },
]);

const outputModalHeaders = ref([
  { id: "outputName", label: "Output Name", sortable: false },
  { id: "outputDescription", label: "Output Description", sortable: false },
  { id: "outputType", label: "Output Type", sortable: false },
]);

const outputModalRows = ref([
  {
    id: "recording",
    outputName: "Matching Recordings",
    outputDescription: "Set of matching recordings from the database",
    outputType:
      "Vector of Strings with IDs of matching recordings — an empty vector means that there were no matches",
  },
]);

// Add ModelIODescriptor to Input Specification.
function addInputSpec() {
  props.modelValue.input_specification.push(new ModelIODescriptor());
}

/**
 * Delete ModelIODescriptor from specified Input Specification.
 *
 * @param specIndex Index of ModelIODescriptor to delete
 */
function deleteInputSpec(specIndex: number) {
  if (confirm("Are you sure you want to delete this spec?")) {
    props.modelValue.input_specification.splice(specIndex, 1);
  }
}

// Add ModelIODescriptor to Output Specification.
function addOutputSpec() {
  props.modelValue.output_specification.push(new ModelIODescriptor());
}

/**
 * Delete ModelIODescriptor from specified Output Specification.
 *
 * @param specIndex Index of ModelIODescriptor to delete
 */
function deleteOutputSpec(specIndex: number) {
  if (confirm("Are you sure you want to delete this spec?")) {
    props.modelValue.output_specification.splice(specIndex, 1);
  }
}
</script><|MERGE_RESOLUTION|>--- conflicted
+++ resolved
@@ -37,11 +37,7 @@
           </template>
         </UsaTextInput>
 
-<<<<<<< HEAD
-        <UsaTextarea v-model="inputSpec.description" style="height: 2.5rem">
-=======
         <UsaTextarea v-model="inputSpec.description" style="height: 5.5rem">
->>>>>>> 9d2e871e
           <template #label>
             Description
             <InfoIcon>
@@ -65,11 +61,7 @@
           </template>
         </UsaTextInput>
 
-<<<<<<< HEAD
-        <UsaTextarea v-model="inputSpec.expected_values" style="height: 2.5rem">
-=======
         <UsaTextarea v-model="inputSpec.expected_values" style="height: 5.5rem">
->>>>>>> 9d2e871e
           <template #label>
             Expected Values
             <InfoIcon>
@@ -127,11 +119,7 @@
           </template>
         </UsaTextInput>
 
-<<<<<<< HEAD
-        <UsaTextarea v-model="outputSpec.description" style="height: 2.5rem">
-=======
         <UsaTextarea v-model="outputSpec.description" style="height: 5.5rem">
->>>>>>> 9d2e871e
           <template #label>
             Description
             <InfoIcon>
@@ -161,11 +149,7 @@
 
         <UsaTextarea
           v-model="outputSpec.expected_values"
-<<<<<<< HEAD
-          style="height: 2.5rem"
-=======
           style="height: 5.5rem"
->>>>>>> 9d2e871e
         >
           <template #label>
             Expected Values
@@ -192,7 +176,6 @@
   >
     <template #title> Resources and Infrastructure </template>
   </CollapsibleHeader>
-<<<<<<< HEAD
 
   <div v-if="displayResources">
     <div class="input-group">
@@ -221,56 +204,21 @@
             v-model="props.modelValue.development_compute_resources.gpu_memory"
           >
             <template #label> Graphics Processing Unit (GPU) Memory </template>
-=======
-
-  <div v-if="displayResources">
-    <div class="input-group">
-      <SubHeader>
-        Development Compute Resources
-        <template #example>
-          GPUs = 2, CPUs = 1, Memory = 512 MB, Storage = 1 GB
-        </template>
-        <template #info>
-          Describe the amount and type of compute resources needed for training.
-        </template>
-      </SubHeader>
-      <div>
-        <div class="inline-input-left">
-          <UsaTextInput
-            v-model="props.modelValue.development_compute_resources.gpu"
-          >
-            <template #label> Graphics Processing Units (GPUs) </template>
+          </UsaTextInput>
+        </div>
+      </div>
+
+      <div>
+        <div class="inline-input-left">
+          <UsaTextInput
+            v-model="props.modelValue.development_compute_resources.cpu"
+          >
+            <template #label> Central Processing Units (CPUs) </template>
           </UsaTextInput>
         </div>
 
         <div class="inline-input-right">
           <UsaTextInput
-            v-model="props.modelValue.development_compute_resources.cpu"
-          >
-            <template #label> Central Processing Units (CPUs) </template>
->>>>>>> 9d2e871e
-          </UsaTextInput>
-        </div>
-      </div>
-
-      <div>
-        <div class="inline-input-left">
-          <UsaTextInput
-<<<<<<< HEAD
-            v-model="props.modelValue.development_compute_resources.cpu"
-          >
-            <template #label> Central Processing Units (CPUs) </template>
-=======
-            v-model="props.modelValue.development_compute_resources.memory"
-          >
-            <template #label> Memory </template>
->>>>>>> 9d2e871e
-          </UsaTextInput>
-        </div>
-
-        <div class="inline-input-right">
-          <UsaTextInput
-<<<<<<< HEAD
             v-model="props.modelValue.development_compute_resources.main_memory"
           >
             <template #label> Main Memory </template>
@@ -281,8 +229,6 @@
       <div>
         <div class="inline-input-left">
           <UsaTextInput
-=======
->>>>>>> 9d2e871e
             v-model="props.modelValue.development_compute_resources.storage"
           >
             <template #label> Storage </template>
@@ -298,16 +244,11 @@
       </SubHeader>
       <UsaTextarea
         v-model="props.modelValue.deployment_platform"
-<<<<<<< HEAD
-        style="height: 2.5rem"
-=======
         style="height: 5.5rem"
->>>>>>> 9d2e871e
       >
         <template #label>
           Deployment Platform
           <InfoIcon>
-<<<<<<< HEAD
             Describe the deployment platform for the model and any software
             <br />
             dependencies.
@@ -318,80 +259,6 @@
         </template>
       </UsaTextarea>
 
-      <UsaTextarea
-        v-model="props.modelValue.capability_deployment_mechanism"
-        style="height: 2.5rem"
-      >
-        <template #label>
-          Capability Deployment Mechanism
-          <InfoIcon>
-            Describe how the model capabilities will be made available, <br />
-            e.g., API, user facing, data feed.
-            <br />
-            <br />
-            <i
-              >Example: The model will expose an API so that it can be called
-              <br />
-              from the intel analyst UI.</i
-            >
-=======
-            Describe the deployment platform for the model, e.g., local server,
-            <br />
-            cloud server, embedded platform.
-            <br />
-            <br />
-            <i>Example: Local server due to data classification issues.</i>
->>>>>>> 9d2e871e
-          </InfoIcon>
-        </template>
-      </UsaTextarea>
-
-<<<<<<< HEAD
-      <UsaTextInput v-model="props.modelValue.model_source">
-        <template #label>
-          Model Source
-          <InfoIcon>
-            The source of the model.
-            <br />
-            <br />
-            <i>Example: In house, hugging face, git repository.</i>
-          </InfoIcon>
-        </template>
-      </UsaTextInput>
-    </div>
-
-    <div class="input-group" style="margin-top: 1em">
-      <SubHeader>
-        Production Compute Resources
-        <template #example>
-          Example: GPUs = 2, CPUs = 2, Main Memory = 256 MB, Storage = 512 MB
-        </template>
-        <template #info>
-          Describe the amount and type of compute resources needed for
-          inference.
-        </template>
-      </SubHeader>
-      <div>
-        <div class="inline-input-left">
-          <UsaTextInput
-            v-model="props.modelValue.production_compute_resources.gpu"
-          >
-            <template #label> Graphics Processing Units (GPUs) </template>
-          </UsaTextInput>
-        </div>
-
-        <div class="inline-input-right">
-          <UsaTextInput
-            v-model="props.modelValue.production_compute_resources.gpu_memory"
-          >
-            <template #label> Graphics Processing Unit (GPU) Memory </template>
-          </UsaTextInput>
-        </div>
-      </div>
-
-      <div>
-        <div class="inline-input-left">
-=======
       <UsaTextarea
         v-model="props.modelValue.capability_deployment_mechanism"
         style="height: 5.5rem"
@@ -411,13 +278,25 @@
           </InfoIcon>
         </template>
       </UsaTextarea>
+
+      <UsaTextInput v-model="props.modelValue.model_source">
+        <template #label>
+          Model Source
+          <InfoIcon>
+            The source of the model.
+            <br />
+            <br />
+            <i>Example: In house, hugging face, git repository.</i>
+          </InfoIcon>
+        </template>
+      </UsaTextInput>
     </div>
 
     <div class="input-group" style="margin-top: 1em">
       <SubHeader>
         Production Compute Resources
         <template #example>
-          Example: GPUs = 2, CPUs = 2, Memory = 256 MB, Storage = 512 MB
+          Example: GPUs = 2, CPUs = 2, Main Memory = 256 MB, Storage = 512 MB
         </template>
         <template #info>
           Describe the amount and type of compute resources needed for
@@ -434,14 +313,22 @@
         </div>
 
         <div class="inline-input-right">
->>>>>>> 9d2e871e
+          <UsaTextInput
+            v-model="props.modelValue.production_compute_resources.gpu_memory"
+          >
+            <template #label> Graphics Processing Unit (GPU) Memory </template>
+          </UsaTextInput>
+        </div>
+      </div>
+
+      <div>
+        <div class="inline-input-left">
           <UsaTextInput
             v-model="props.modelValue.production_compute_resources.cpu"
           >
             <template #label> Central Processing Units (CPUs) </template>
           </UsaTextInput>
         </div>
-<<<<<<< HEAD
 
         <div class="inline-input-right">
           <UsaTextInput
@@ -454,20 +341,6 @@
 
       <div>
         <div class="inline-input-left">
-=======
-      </div>
-
-      <div>
-        <div class="inline-input-left">
-          <UsaTextInput
-            v-model="props.modelValue.production_compute_resources.memory"
-          >
-            <template #label> Memory </template>
-          </UsaTextInput>
-        </div>
-
-        <div class="inline-input-right">
->>>>>>> 9d2e871e
           <UsaTextInput
             v-model="props.modelValue.production_compute_resources.storage"
           >
