<template>
  <CollapsibleHeader v-model="displaySection" @change="displaySection = $event">
    <template #title> System Derived Requirements </template>
  </CollapsibleHeader>
  <div v-if="displaySection">
    <div class="input-group">
      <SubHeader>
        Requirements
        <template #info>
          <p>
            These are the requirements and constraints derived from the
            ML-enabled system that integrates the model under development. The
            fields below correspond to parts of a quality attribute scenario,
            which is a construct used to clearly define system requirements.
            <br />
            <br />
            As the parts of the scenario are filled in, the corresponding text
            for the scenario will be automatically generated. Edit the fields
            such that the generated scenario corresponds to a coherent
            paragraph; these fields simply ensure that all parts of the scenario
            are considered and form a concrete, testable requirement. Click on
            the "Example" button below for a list of examples.
          </p>
        </template>
        <template #example>
          <UsaTable
            :headers="systemModalHeaders"
            :rows="systemModalRows"
            borderless
            class="table"
          />
        </template>
      </SubHeader>
      <div
        v-for="(requirement, requirementIndex) in props.modelValue"
        :key="requirementIndex"
      >
        <h3 class="no-margin-sub-header">
          Requirement {{ requirementIndex + 1 }}
        </h3>
        <p v-if="requirement.identifier">
          <b>ID: </b> {{ requirement.identifier }}
        </p>
        <p v-else><b>ID: </b> Defined after save</p>
        <p class="input-group" style="padding-top: 10px; padding-bottom: 10px">
          <b>Scenario for {{ requirement.quality }}: </b>
          {{ requirement.stimulus }} from {{ requirement.source }} during
          {{ requirement.environment }}. {{ requirement.response }}
          {{ requirement.measure }}.
        </p>

        <FormFieldsQualityAttributes
          :initial-quality-attribute="requirement.quality"
          @update-attribute="requirement.quality = $event"
        >
          <b>System Quality:</b> What is the model quality attribute category to
          be tested, such as accuracy, performance, robustness, fairness, or
          resource consumption?
          <InfoIcon>
            Quality attribute category by which the model will be evaluated in
            the context of the system <br />
            (e.g., Accuracy, Performance, Robustness, Fairness, Resource
            Consumption).
            <br />
            <br />
            <i>Example: Response time.</i>
          </InfoIcon>
        </FormFieldsQualityAttributes>

<<<<<<< HEAD
        <UsaTextarea v-model="requirement.stimulus" style="height: 2.5rem">
=======
        <UsaTextarea v-model="requirement.stimulus" style="height: 5.5rem">
>>>>>>> 9d2e871e
          <template #label>
            <b>Stimulus:</b> What is the input to the model, the action, or the
            event that will enable testing of the quality attribute category,
            such as input data, system event, or user operation?
            <InfoIcon>
              A condition arriving at the system/model (e.g., data,
              <br />
              event, user operation, attack, request for modification,
              <br />
              completion of a unit of development).
              <br />
              <br />
              <i>Example: Model receives an audio recording.</i>
            </InfoIcon>
          </template>
        </UsaTextarea>

<<<<<<< HEAD
        <UsaTextarea v-model="requirement.source" style="height: 2.5rem">
=======
        <UsaTextarea v-model="requirement.source" style="height: 5.5rem">
>>>>>>> 9d2e871e
          <template #label>
            <b>Source of Stimulus:</b> Where is the stimulus coming from, such
            as a system component, system user, or data source?
            <InfoIcon>
              Where the stimulus comes from (e.g., data source, <br />
              internal/external user, internal/external component or system,
              <br />
              sensor).
              <br />
              <br />
              <i>Example: Intel analyst application.</i>
            </InfoIcon>
          </template>
        </UsaTextarea>

<<<<<<< HEAD
        <UsaTextarea v-model="requirement.environment" style="height: 2.5rem">
=======
        <UsaTextarea v-model="requirement.environment" style="height: 5.5rem">
>>>>>>> 9d2e871e
          <template #label>
            <b>Environment:</b> What are the conditions under which the scenario
            occurs, such as normal operations, overload conditions, or under
            attack?
            <InfoIcon>
              Set of circumstances in which the scenario takes place <br />
              (e.g., normal operations, overload condition, startup, development
              time).
              <br />
              <br />
              <i>Example: Normal operations.</i>
            </InfoIcon>
          </template>
        </UsaTextarea>

<<<<<<< HEAD
        <UsaTextarea v-model="requirement.response" style="height: 2.5rem">
=======
        <UsaTextarea v-model="requirement.response" style="height: 5.5rem">
>>>>>>> 9d2e871e
          <template #label>
            <b>Response:</b> What occurs as a result of the stimulus, such as
            inference on the data, event processing, or data validation?
            <InfoIcon>
              Activity that occurs as the result of the arrival of the
              <br />
              stimulus (e.g., inference, process event, deny access, <br />
              implement modification, test).
              <br />
              <br />
              <i>Example: Inference time.</i>
            </InfoIcon>
          </template>
        </UsaTextarea>

<<<<<<< HEAD
        <UsaTextarea v-model="requirement.measure" style="height: 2.5rem">
=======
        <UsaTextarea v-model="requirement.measure" style="height: 5.5rem">
>>>>>>> 9d2e871e
          <template #label>
            <b>Response Measure: </b>What is the measure that will determine
            that the correct response has been achieved, such as a statistical
            property, latency, or execution time?
            <InfoIcon>
              Measures used to determine that the responses enumerated for
              <br />
              the scenario have been achieved (e.g., statistical property,
              <br />
              latency, throughput, execution time, effort).
              <br />
              <br />
              <i>Example: At most 5 seconds.</i>
            </InfoIcon>
          </template>
        </UsaTextarea>
        <DeleteButton
          class="margin-button"
          @click="deleteRequirement(requirementIndex)"
        >
          Delete Requirement
        </DeleteButton>
        <hr />
      </div>
      <AddButton class="margin-button" @click="addRequirement()">
        Add Requirement
      </AddButton>
    </div>
  </div>
</template>

<script setup lang="ts">
const props = defineProps({
  modelValue: {
    type: Array<QASDescriptor>,
    required: true,
  },
});

await updateQAData();

const displaySection = ref<boolean>(true);
const systemModalHeaders = ref([
  { id: "systemQuality", label: "System Quality", sortable: false },
  { id: "stimulus", label: "Stimulus", sortable: false },
  { id: "source", label: "Source of Stimulus", sortable: false },
  { id: "environment", label: "Environment", sortable: false },
  { id: "response", label: "Response", sortable: false },
  { id: "measure", label: "Response Measure", sortable: false },
]);
const systemModalRows = ref([
  {
    id: "responseTime",
    systemQuality: "Response Time",
    stimulus: "Model receives an audio recording",
    source: "Intel analyst application",
    environment: "Normal operations",
    response: "Inference time",
    measure: "At most 5 seconds",
  },
  {
    id: "fairness",
    systemQuality: "Fairness - Model Impartial to Photo Location",
    stimulus: "Model receives a picture taken at the garden",
    source: "Flower identification application",
    environment: "Normal operations",
    response: "Correct identification of flowers regardless of garden location",
    measure: "At least 90% of the time",
  },
  {
    id: "robustness",
    systemQuality: "Robustness - Model Robust to Noise (Image Blur)",
    stimulus:
      "Model receives a picture taken at the garden and it is a bit blurry",
    source: "Flower identification application",
    environment: "Normal operations",
    response: "Correct identification of flowers",
    measure: "Same rate as non-blurry images",
  },
  {
    id: "performance",
    systemQuality: "Performance on Operational Platform",
    stimulus: "Model receives a picture taken at a garden",
    source: "Flower identification application",
    environment: "Normal operations",
    response:
      "Model runs on the devices loaned out by the garden centers to visitors. These are small, inexpensive devices with limited CPU power, as well as limited memory and disk space (512 MB and 128 GB, respectively).",
    measure: "No errors due to unavailable resources",
  },
]);

// Add QASDescriptor to System Requirements list.
function addRequirement() {
  props.modelValue.push(new QASDescriptor());
}

/**
 * Delete QASDescriptor from System Requrements list.
 *
 * @param {number} Index of QASDescriptor to delete
 */
function deleteRequirement(requirementIndex: number) {
  if (confirm("Are you sure you want to delete this requirement?")) {
    props.modelValue.splice(requirementIndex, 1);
  }
}
</script><|MERGE_RESOLUTION|>--- conflicted
+++ resolved
@@ -67,11 +67,7 @@
           </InfoIcon>
         </FormFieldsQualityAttributes>
 
-<<<<<<< HEAD
-        <UsaTextarea v-model="requirement.stimulus" style="height: 2.5rem">
-=======
         <UsaTextarea v-model="requirement.stimulus" style="height: 5.5rem">
->>>>>>> 9d2e871e
           <template #label>
             <b>Stimulus:</b> What is the input to the model, the action, or the
             event that will enable testing of the quality attribute category,
@@ -89,11 +85,7 @@
           </template>
         </UsaTextarea>
 
-<<<<<<< HEAD
-        <UsaTextarea v-model="requirement.source" style="height: 2.5rem">
-=======
         <UsaTextarea v-model="requirement.source" style="height: 5.5rem">
->>>>>>> 9d2e871e
           <template #label>
             <b>Source of Stimulus:</b> Where is the stimulus coming from, such
             as a system component, system user, or data source?
@@ -109,11 +101,7 @@
           </template>
         </UsaTextarea>
 
-<<<<<<< HEAD
-        <UsaTextarea v-model="requirement.environment" style="height: 2.5rem">
-=======
         <UsaTextarea v-model="requirement.environment" style="height: 5.5rem">
->>>>>>> 9d2e871e
           <template #label>
             <b>Environment:</b> What are the conditions under which the scenario
             occurs, such as normal operations, overload conditions, or under
@@ -129,11 +117,7 @@
           </template>
         </UsaTextarea>
 
-<<<<<<< HEAD
-        <UsaTextarea v-model="requirement.response" style="height: 2.5rem">
-=======
         <UsaTextarea v-model="requirement.response" style="height: 5.5rem">
->>>>>>> 9d2e871e
           <template #label>
             <b>Response:</b> What occurs as a result of the stimulus, such as
             inference on the data, event processing, or data validation?
@@ -149,11 +133,7 @@
           </template>
         </UsaTextarea>
 
-<<<<<<< HEAD
-        <UsaTextarea v-model="requirement.measure" style="height: 2.5rem">
-=======
         <UsaTextarea v-model="requirement.measure" style="height: 5.5rem">
->>>>>>> 9d2e871e
           <template #label>
             <b>Response Measure: </b>What is the measure that will determine
             that the correct response has been achieved, such as a statistical
