--- conflicted
+++ resolved
@@ -83,14 +83,14 @@
 
     <FormFieldsSystemInformation
       ref="systemInformationRef"
-      v-model="form.system"
+      v-model="form.nc_data.system"
     />
 
-    <FormFieldsDataFields ref="dataRef" v-model="form.data" />
-
-    <FormFieldsModelFields ref="modelRef" v-model="form.model" />
-
-    <FormFieldsSystemRequirements v-model="form.system_requirements" />
+    <FormFieldsDataFields ref="dataRef" v-model="form.nc_data.data" />
+
+    <FormFieldsModelFields ref="modelRef" v-model="form.nc_data.model" />
+
+    <FormFieldsSystemRequirements v-model="form.nc_data.system_requirements" />
 
     <div class="submit-footer">
       <UsaButton class="primary-button" @click="cancelFormSubmission('/')">
@@ -115,105 +115,12 @@
 const timestamp = ref("");
 const form = ref({
   artifact_type: "negotiation_card",
-<<<<<<< HEAD
-  system: {
-    goals: [
-      {
-        description: "",
-        metrics: [
-          {
-            description: "",
-            baseline: "",
-          },
-        ],
-      },
-    ],
-    problem_type: "classification",
-    task: "",
-    usage_context: "",
-    risks: {
-      fp: "",
-      fn: "",
-      other: "",
-    },
-  },
-  data: [
-    {
-      description: "",
-      source: "",
-      classification: "unclassified",
-      access: "",
-      labeling_method: "",
-      labels: [
-        {
-          name: "",
-          description: "",
-          percentage: 0,
-        },
-      ],
-      fields: [
-        {
-          name: "",
-          description: "",
-          type: "",
-          expected_values: "",
-          missing_values: "",
-          special_values: "",
-        },
-      ],
-      rights: "",
-      policies: "",
-    },
-  ],
-  model: {
-    development_compute_resources: {
-      gpu: "0",
-      cpu: "0",
-      memory: "0",
-      storage: "0",
-    },
-    deployment_platform: "",
-    capability_deployment_mechanism: "",
-    input_specification: [
-      {
-        name: "",
-        description: "",
-        type: "",
-        expected_values: "",
-      },
-    ],
-    output_specification: [
-      {
-        name: "",
-        description: "",
-        type: "",
-        expected_values: "",
-      },
-    ],
-    production_compute_resources: {
-      gpu: "0",
-      cpu: "0",
-      memory: "0",
-      storage: "0",
-    },
-=======
   nc_data: {
     system: new SystemDescriptor(),
     data: [new DataDescriptor()],
     model: new ModelDescriptor(),
     system_requirements: [new QASDescriptor()],
->>>>>>> a976dfa3
   },
-  system_requirements: [
-    {
-      quality: "",
-      stimulus: "<Stimulus>",
-      source: "<Source>",
-      environment: "<Environment>",
-      response: "<Response>",
-      measure: "<Response Measure>",
-    },
-  ],
 });
 
 const formErrors = ref({
@@ -364,43 +271,37 @@
               metric: string;
               baseline: string;
             }) => {
-<<<<<<< HEAD
-              let lastGoalIndex = form.value.system.goals.length - 1;
-              if (!goalEmpty(form.value.system.goals[lastGoalIndex])) {
-=======
               let lastGoalIndex = form.value.nc_data.system.goals.length - 1;
               if (!goalEmpty(form.value.nc_data.system.goals[lastGoalIndex])) {
                 // @ts-expect-error: TS18047 Reference to child component not expected functionality and has no type
->>>>>>> a976dfa3
                 systemInformationRef.value.parentAddGoal();
                 lastGoalIndex += 1;
               }
 
-              form.value.system.goals[lastGoalIndex].description = goal.goal;
-              form.value.system.goals[lastGoalIndex].metrics[0].description =
-                goal.metric;
-              form.value.system.goals[lastGoalIndex].metrics[0].baseline =
-                goal.baseline;
+              form.value.nc_data.system.goals[lastGoalIndex].description =
+                goal.goal;
+              form.value.nc_data.system.goals[
+                lastGoalIndex
+              ].metrics[0].description = goal.metric;
+              form.value.nc_data.system.goals[
+                lastGoalIndex
+              ].metrics[0].baseline = goal.baseline;
             },
           );
-          form.value.system.task = document.task;
-          form.value.system.problem_type = document.ml_problem_type.ml_problem
-            .toLowerCase()
-            .split(" ")
-            .join("_");
-          form.value.system.usage_context = document.usage_context;
-          form.value.system.risks.fp = document.risks.risk_fp;
-          form.value.system.risks.fn = document.risks.risk_fn;
-          form.value.system.risks.other = document.risks.risk_other;
+          form.value.nc_data.system.task = document.task;
+          form.value.nc_data.system.problem_type =
+            document.ml_problem_type.ml_problem
+              .toLowerCase()
+              .split(" ")
+              .join("_");
+          form.value.nc_data.system.usage_context = document.usage_context;
+          form.value.nc_data.system.risks.fp = document.risks.risk_fp;
+          form.value.nc_data.system.risks.fn = document.risks.risk_fn;
+          form.value.nc_data.system.risks.other = document.risks.risk_other;
         } else if (descriptorName === "Raw Data") {
-<<<<<<< HEAD
-          let lastDataIndex = form.value.data.length - 1;
-          if (!dataItemEmpty(form.value.data[lastDataIndex])) {
-=======
           let lastDataIndex = form.value.nc_data.data.length - 1;
           if (!dataItemEmpty(form.value.nc_data.data[lastDataIndex])) {
             // @ts-expect-error: TS18047 Reference to child component not expected functionality and has no type
->>>>>>> a976dfa3
             dataRef.value.parentAddDataItem();
             lastDataIndex += 1;
           }
@@ -422,25 +323,27 @@
               }
             },
           );
-          form.value.data[lastDataIndex].source = dataSourcesStr;
-
-          form.value.data[lastDataIndex].labels.splice(0, 1);
+          form.value.nc_data.data[lastDataIndex].source = dataSourcesStr;
+
+          form.value.nc_data.data[lastDataIndex].labels.splice(0, 1);
           document.labels_distribution.forEach(
             (label: { label: string; percentage: number }, i: number) => {
               // @ts-expect-error: TS18047 Reference to child component not expected functionality and has no type
               dataRef.value.parentAddLabel(lastDataIndex);
-              form.value.data[lastDataIndex].labels[i].name = label.label;
-              form.value.data[lastDataIndex].labels[i].percentage =
+              form.value.nc_data.data[lastDataIndex].labels[i].name =
+                label.label;
+              form.value.nc_data.data[lastDataIndex].labels[i].percentage =
                 label.percentage;
             },
           );
 
-          form.value.data[lastDataIndex].rights = document.data_rights;
-          form.value.data[lastDataIndex].policies = document.data_policies;
-          form.value.data[lastDataIndex].description =
+          form.value.nc_data.data[lastDataIndex].rights = document.data_rights;
+          form.value.nc_data.data[lastDataIndex].policies =
+            document.data_policies;
+          form.value.nc_data.data[lastDataIndex].description =
             document.dataset_description;
 
-          form.value.data[lastDataIndex].fields.splice(0, 1);
+          form.value.nc_data.data[lastDataIndex].fields.splice(0, 1);
           document.schema.forEach(
             (
               fields: {
@@ -455,26 +358,28 @@
             ) => {
               // @ts-expect-error: TS18047 Reference to child component not expected functionality and has no type
               dataRef.value.parentAddField(lastDataIndex);
-              form.value.data[lastDataIndex].fields[i].name = fields.field_name;
-              form.value.data[lastDataIndex].fields[i].description =
+              form.value.nc_data.data[lastDataIndex].fields[i].name =
+                fields.field_name;
+              form.value.nc_data.data[lastDataIndex].fields[i].description =
                 fields.field_description;
-              form.value.data[lastDataIndex].fields[i].type = fields.field_type;
-              form.value.data[lastDataIndex].fields[i].expected_values =
+              form.value.nc_data.data[lastDataIndex].fields[i].type =
+                fields.field_type;
+              form.value.nc_data.data[lastDataIndex].fields[i].expected_values =
                 fields.expected_values;
-              form.value.data[lastDataIndex].fields[i].missing_values =
+              form.value.nc_data.data[lastDataIndex].fields[i].missing_values =
                 fields.interpret_missing;
-              form.value.data[lastDataIndex].fields[i].special_values =
+              form.value.nc_data.data[lastDataIndex].fields[i].special_values =
                 fields.interpret_special;
             },
           );
         } else if (descriptorName === "Development Environment") {
-          form.value.model.development_compute_resources.gpu =
+          form.value.nc_data.model.development_compute_resources.gpu =
             document.computing_resources.gpu;
-          form.value.model.development_compute_resources.cpu =
+          form.value.nc_data.model.development_compute_resources.cpu =
             document.computing_resources.cpu;
-          form.value.model.development_compute_resources.memory =
+          form.value.nc_data.model.development_compute_resources.memory =
             document.computing_resources.memory;
-          form.value.model.development_compute_resources.storage =
+          form.value.nc_data.model.development_compute_resources.storage =
             document.computing_resources.storage;
 
           document.upstream_components.forEach(
@@ -492,10 +397,10 @@
             }) => {
               component.output_spec.forEach((spec) => {
                 let lastSpecIndex =
-                  form.value.model.input_specification.length - 1;
+                  form.value.nc_data.model.input_specification.length - 1;
                 if (
                   !specEmpty(
-                    form.value.model.input_specification[lastSpecIndex],
+                    form.value.nc_data.model.input_specification[lastSpecIndex],
                   )
                 ) {
                   // @ts-expect-error: TS18047 Reference to child component not expected functionality and has no type
@@ -503,7 +408,7 @@
                   lastSpecIndex += 1;
                 }
 
-                form.value.model.input_specification[lastSpecIndex] = {
+                form.value.nc_data.model.input_specification[lastSpecIndex] = {
                   name: component.component_name + "." + spec.item_name,
                   description: spec.item_description,
                   type: spec.item_type,
@@ -528,10 +433,12 @@
             }) => {
               component.input_spec.forEach((spec) => {
                 let lastSpecIndex =
-                  form.value.model.output_specification.length - 1;
+                  form.value.nc_data.model.output_specification.length - 1;
                 if (
                   !specEmpty(
-                    form.value.model.output_specification[lastSpecIndex],
+                    form.value.nc_data.model.output_specification[
+                      lastSpecIndex
+                    ],
                   )
                 ) {
                   // @ts-expect-error: TS18047 Reference to child component not expected functionality and has no type
@@ -539,7 +446,7 @@
                   lastSpecIndex += 1;
                 }
 
-                form.value.model.output_specification[lastSpecIndex] = {
+                form.value.nc_data.model.output_specification[lastSpecIndex] = {
                   name: component.component_name + "." + spec.item_name,
                   description: spec.item_description,
                   type: spec.item_type,
@@ -549,13 +456,13 @@
             },
           );
         } else if (descriptorName === "Production Environment") {
-          form.value.model.production_compute_resources.gpu =
+          form.value.nc_data.model.production_compute_resources.gpu =
             document.computing_resources.gpu;
-          form.value.model.production_compute_resources.cpu =
+          form.value.nc_data.model.production_compute_resources.cpu =
             document.computing_resources.cpu;
-          form.value.model.production_compute_resources.memory =
+          form.value.nc_data.model.production_compute_resources.memory =
             document.computing_resources.memory;
-          form.value.model.production_compute_resources.storage =
+          form.value.nc_data.model.production_compute_resources.storage =
             document.computing_resources.storage;
         }
       } catch (exception) {
