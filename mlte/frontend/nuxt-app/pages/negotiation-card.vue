--- conflicted
+++ resolved
@@ -77,13 +77,8 @@
       <template #error-message> Identifier cannot be empty </template>
     </UsaTextInput>
     <div v-else>
-<<<<<<< HEAD
       <h3 style="display: inline">Last Modified by:</h3>
       {{ form.creator }} - {{ form.timestamp }}
-=======
-      <h3>Last Modified by:</h3>
-      {{ creator }} - {{ timestamp }}
->>>>>>> db66701c
     </div>
 
     <h2 class="section-header">System Information</h2>
@@ -1053,21 +1048,17 @@
         storage: "0",
       },
     },
-    system_requirements: [
-      {
-        quality: "<System Quality>",
-        stimulus: "<Stimulus>",
-        source: "<Source>",
-        environment: "<Environment>",
-        response: "<Response>",
-        measure: "<Response Measure>",
-      },
-    ],
-  },
-});
-
-const formErrors = ref({
-  identifier: false,
+  },
+  system_requirements: [
+    {
+      quality: "<System Quality>",
+      stimulus: "<Stimulus>",
+      source: "<Source>",
+      environment: "<Environment>",
+      response: "<Response>",
+      measure: "<Response Measure>",
+    },
+  ],
 });
 
 // TODO: Pull these from the schema
@@ -1240,12 +1231,11 @@
           },
         },
       );
-<<<<<<< HEAD
-=======
       successfulArtifactSubmission("negotiation card", identifier);
       forceSaveParam.value = true;
->>>>>>> db66701c
-    } catch {}
+    } catch {
+      return;
+    }
   } else {
     console.log("Invalid document attempting to be submitted.");
   }
