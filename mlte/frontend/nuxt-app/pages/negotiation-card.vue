<template>
  <NuxtLayout name="base-layout">
    <title>Negotiation Card</title>
    <template #page-title>Negotiation Card</template>
    <template #right-sidebar>
      <div>
        TEC Import
        <hr />
        <div class="usa-form-group">
          <label class="usa-label"> System Context </label>
          <input
            class="usa-file-input"
            type="file"
            accept=".json"
            @change="descriptorUpload($event, 'System Context')"
          />

          <label class="usa-label"> Raw Data </label>
          <input
            class="usa-file-input"
            type="file"
            accept=".json"
            @change="descriptorUpload($event, 'Raw Data')"
          />

          <label class="usa-label"> Development Environment </label>
          <input
            class="usa-file-input"
            type="file"
            accept=".json"
            @change="descriptorUpload($event, 'Development Environment')"
          />

          <label class="usa-label"> Production Environment </label>
          <input
            class="usa-file-input"
            type="file"
            accept=".json"
            @change="descriptorUpload($event, 'Production Environment')"
          />
        </div>
      </div>
    </template>

    <p>
      Teams should use the negotiation card to guide an in-depth discussion for
      project scoping. The card can be completed in any order and the idea is
      that teams fill out as much as they can at the beginning of the project
      process and revisit the card throughout as the project matures. There are
      four sections in the Negotiation Card:
    </p>
    <ul>
      <li>System Information</li>
      <li>Data</li>
      <li>Model Information</li>
      <li>System Requirements</li>
    </ul>
    <p>
      Negotiation Cards serve as a critical reference for teams throughout
      development even when they are partially filled out. Hover over the black
      information icons next to each field to get more information about that
      field. Click on the Example button to see specific examples for a section.
    </p>

    <UsaTextInput
      v-if="useRoute().query.artifactId === undefined"
      v-model="userInputArtifactId"
      :error="formErrors.identifier"
    >
      <template #label>
        Artifact ID
        <InfoIcon>
          The Artifact ID this negotiation card <br />
          will be saved under upon submission.
        </InfoIcon>
      </template>
      <template #error-message> Identifier cannot be empty </template>
    </UsaTextInput>
    <div v-else>
      <h3 style="display: inline">Last Modified by:</h3>
      {{ form.creator }} - {{ form.timestamp }}
    </div>

    <FormFieldsSystemInformation ref="systemInformationRef" v-model="form.nc_data.system"/>

    <FormFieldsDataFields ref="dataRef" v-model="form.nc_data.data"/>

    <FormFieldsModelFields ref="modelRef" v-model="form.nc_data.model"/>

    <FormFieldsSystemRequirements v-model="form.nc_data.system_requirements" />

    <div class="submit-footer">
      <UsaButton class="primary-button" @click="cancelFormSubmission('/')">
        Cancel
      </UsaButton>
      <UsaButton class="primary-button" @click="submit()"> Save </UsaButton>
    </div>
  </NuxtLayout>
</template>

<script setup lang="ts">
const config = useRuntimeConfig();
const token = useCookie("token");

const userInputArtifactId = ref("");
const forceSaveParam = ref(useRoute().query.artifactId !== undefined);

const creator = ref("");
const timestamp = ref("");
const form = ref({
  artifact_type: "negotiation_card",
  nc_data: {
    system: {
      goals: [
        {
          description: "",
          metrics: [
            {
              description: "",
              baseline: "",
            },
          ],
        },
      ],
      problem_type: "classification",
      task: "",
      usage_context: "",
      risks: {
        fp: "",
        fn: "",
        other: "",
      },
    },
    data: [
      {
        description: "",
        source: "",
        classification: "unclassified",
        access: "",
        labeling_method: "",
        labels: [
          {
            name: "",
            description: "",
            percentage: 0,
          },
        ],
        fields: [
          {
            name: "",
            description: "",
            type: "",
            expected_values: "",
            missing_values: "",
            special_values: "",
          },
        ],
        rights: "",
        policies: "",
      },
    ],
    model: {
      development_compute_resources: {
        gpu: "0",
        cpu: "0",
        memory: "0",
        storage: "0",
      },
      deployment_platform: "",
      capability_deployment_mechanism: "",
      input_specification: [
        {
          name: "",
          description: "",
          type: "",
          expected_values: "",
        },
      ],
      output_specification: [
        {
          name: "",
          description: "",
          type: "",
          expected_values: "",
        },
      ],
      production_compute_resources: {
        gpu: "0",
        cpu: "0",
        memory: "0",
        storage: "0",
      },
    },
    system_requirements: [
      {
        quality: "<System Quality>",
        stimulus: "<Stimulus>",
        source: "<Source>",
        environment: "<Environment>",
        response: "<Response>",
        measure: "<Response Measure>",
      },
    ],
  },
});

<<<<<<< HEAD
const formErrors = ref({
  identifier: false,
});

// TODO: Pull these from the schema
const problemTypeOptions = [
  { value: "classification", text: "Classification" },
  { value: "clustering", text: "Clustering" },
  { value: "detection", text: "Detection" },
  { value: "trend", text: "Trend" },
  { value: "alert", text: "Alert" },
  { value: "forecasting", text: "Forecasting" },
  { value: "content_generation", text: "Content Generation" },
  { value: "benchmarking", text: "Benchmarking" },
  { value: "goals", text: "Goals" },
  { value: "other", text: "Other" },
];
=======
const classificationOptions = useClassificationOptions();
const problemTypeOptions = useProblemTypeOptions();
>>>>>>> a9b87e7a

const systemInformationRef = ref(null);
const dataRef = ref(null);
const modelRef = ref(null);

if (useRoute().query.artifactId !== undefined) {
  const model = useRoute().query.model;
  const version = useRoute().query.version;
  const artifactId = useRoute().query.artifactId;

  await useFetch(
    config.public.apiPath +
      "/model/" +
      model +
      "/version/" +
      version +
      "/artifact/" +
      artifactId,
    {
      retry: 0,
      method: "GET",
      headers: {
        Authorization: "Bearer " + token.value,
      },
      onRequestError() {
        requestErrorAlert();
      },
      onResponse({ response }) {
        if (isValidNegotiation(response._data)) {
          creator.value = response._data.header.creator;
          timestamp.value = new Date(
            response._data.header.timestamp * 1000,
          ).toLocaleString("en-US");
          form.value = response._data.body;

          const problemType = response._data.body.nc_data.system.problem_type;
          if (
            problemTypeOptions.value.find((x) => x.value === problemType)?.value !==
            undefined
          ) {
            form.value.nc_data.system.problem_type = problemTypeOptions.value.find(
              (x) => x.value === problemType,
            )?.value;
          }

          response._data.body.nc_data.data.forEach((item) => {
            const classification = item.classification;
            if (
              classificationOptions.value.find((x) => x.value === classification)
                ?.value !== undefined
            ) {
              item.classification = classificationOptions.value.find(
                (x) => x.value === classification,
              )?.value;
            }
          });
        }
      },
      onResponseError({ response }) {
        handleHttpError(response.status, response._data.error_description);
      },
    },
  );
}

async function submit() {
  const model = useRoute().query.model;
  const version = useRoute().query.version;

  let inputError = false;
  let identifier = "";
  if (useRoute().query.artifactId === undefined) {
    identifier = userInputArtifactId.value;
  } else {
    identifier = useRoute().query.artifactId?.toString();
  }

  if (identifier === "") {
    formErrors.value.identifier = true;
    inputError = true;
  }

  if (inputError) {
    inputErrorAlert();
    return;
  }

  // Construct the object to be submitted to the backend here
  const artifact = {
    header: {
      identifier,
      type: "negotiation_card",
      timestamp: -1,
      creator: "",
    },
    body: form.value,
  };

  if (isValidNegotiation(artifact)) {
    try {
      await $fetch(
        config.public.apiPath +
          "/model/" +
          model +
          "/version/" +
          version +
          "/artifact",
        {
          retry: 0,
          method: "POST",
          headers: {
            Authorization: "Bearer " + token.value,
          },
          body: {
            artifact,
            force: forceSaveParam.value,
            parents: false,
          },
          onRequestError() {
            requestErrorAlert();
          },
          onResponse({ response }) {
            if (response.ok) {
              successfulArtifactSubmission("negotiation card", identifier);
              forceSaveParam.value = true;
              if (useRoute().query.artifactId === undefined) {
                window.location =
                  "/negotiation-card?" +
                  "model=" +
                  useRoute().query.model +
                  "&version=" +
                  useRoute().query.version +
                  "&artifactId=" +
                  identifier;
              }
            }
          },
          onResponseError({ response }) {
            handleHttpError(response.status, response._data.error_description);
          },
        },
      );
    } catch {
      return;
    }
  } else {
    console.log("Invalid document attempting to be submitted.");
  }
}

function descriptorUpload(event: Event, descriptorName: string) {
  const target = event.target as HTMLInputElement;
  const file = target.files![0];
  if (file !== null) {
    const reader = new FileReader();
    reader.onload = (inputFile) => {
      try {
        const document = JSON.parse((inputFile.target!.result as string) ?? "");
        if (descriptorName === "System Context") {
          document.goals.forEach(
            (goal: {
              id: string;
              goal: string;
              metric: string;
              baseline: string;
            }) => {
              let lastGoalIndex = form.value.nc_data.system.goals.length - 1;
              if (!goalEmpty(form.value.nc_data.system.goals[lastGoalIndex])) {
                systemInformationRef.value.parentAddGoal();
                lastGoalIndex += 1;
              }

              form.value.nc_data.system.goals[lastGoalIndex].description =
                goal.goal;
              form.value.nc_data.system.goals[
                lastGoalIndex
              ].metrics[0].description = goal.metric;
              form.value.nc_data.system.goals[
                lastGoalIndex
              ].metrics[0].baseline = goal.baseline;
            },
          );
          form.value.nc_data.system.task = document.task;
          form.value.nc_data.system.problem_type =
            document.ml_problem_type.ml_problem
              .toLowerCase()
              .split(" ")
              .join("_");
          form.value.nc_data.system.usage_context = document.usage_context;
          form.value.nc_data.system.risks.fp = document.risks.risk_fp;
          form.value.nc_data.system.risks.fn = document.risks.risk_fn;
          form.value.nc_data.system.risks.other = document.risks.risk_other;
        } else if (descriptorName === "Raw Data") {
          let lastDataIndex = form.value.nc_data.data.length - 1;
          if (!dataItemEmpty(form.value.nc_data.data[lastDataIndex])) {
            dataRef.value.parentAddDataItem();
            lastDataIndex += 1;
          }

          let dataSourcesStr = "";
          document.data_sources.forEach(
            (
              source: { data_source: string; other_source: string },
              i: number,
            ) => {
              if (source.data_source === "Other") {
                dataSourcesStr += source.other_source;
              } else {
                dataSourcesStr += source.data_source;
              }

              if (i + 1 < document.data_sources.length) {
                dataSourcesStr += ", ";
              }
            },
          );
          form.value.nc_data.data[lastDataIndex].source = dataSourcesStr;

          form.value.nc_data.data[lastDataIndex].labels.splice(0, 1);
          document.labels_distribution.forEach(
            (label: { label: string; percentage: number }, i: number) => {
              dataRef.value.parentAddLabel(lastDataIndex);
              form.value.nc_data.data[lastDataIndex].labels[i].name =
                label.label;
              form.value.nc_data.data[lastDataIndex].labels[i].percentage =
                label.percentage;
            },
          );

          form.value.nc_data.data[lastDataIndex].rights = document.data_rights;
          form.value.nc_data.data[lastDataIndex].policies =
            document.data_policies;
          form.value.nc_data.data[lastDataIndex].description =
            document.dataset_description;

          form.value.nc_data.data[lastDataIndex].fields.splice(0, 1);
          document.schema.forEach(
            (
              fields: {
                field_name: string;
                field_description: string;
                field_type: string;
                expected_values: string;
                interpret_missing: string;
                interpret_special: string;
              },
              i: number,
            ) => {
              dataRef.value.parentAddField(lastDataIndex);
              form.value.nc_data.data[lastDataIndex].fields[i].name =
                fields.field_name;
              form.value.nc_data.data[lastDataIndex].fields[i].description =
                fields.field_description;
              form.value.nc_data.data[lastDataIndex].fields[i].type =
                fields.field_type;
              form.value.nc_data.data[lastDataIndex].fields[i].expected_values =
                fields.expected_values;
              form.value.nc_data.data[lastDataIndex].fields[i].missing_values =
                fields.interpret_missing;
              form.value.nc_data.data[lastDataIndex].fields[i].special_values =
                fields.interpret_special;
            },
          );
        } else if (descriptorName === "Development Environment") {
          form.value.nc_data.model.development_compute_resources.gpu =
            document.computing_resources.gpu;
          form.value.nc_data.model.development_compute_resources.cpu =
            document.computing_resources.cpu;
          form.value.nc_data.model.development_compute_resources.memory =
            document.computing_resources.memory;
          form.value.nc_data.model.development_compute_resources.storage =
            document.computing_resources.storage;

          document.upstream_components.forEach(
            (component: {
              component_name: string;
              output_spec: [
                {
                  item_name: string;
                  item_description: string;
                  item_type: string;
                  expected_values: string;
                },
              ];
              ml_component: boolean;
            }) => {
              component.output_spec.forEach((spec) => {
                let lastSpecIndex =
                  form.value.nc_data.model.input_specification.length - 1;
                if (
                  !specEmpty(
                    form.value.nc_data.model.input_specification[lastSpecIndex],
                  )
                ) {
                  modelRef.value.parentAddInputSpec();
                  lastSpecIndex += 1;
                }

                form.value.nc_data.model.input_specification[lastSpecIndex] = {
                  name: component.component_name + "." + spec.item_name,
                  description: spec.item_description,
                  type: spec.item_type,
                  expected_values: spec.expected_values,
                };
              });
            },
          );

          document.downstream_components.forEach(
            (component: {
              component_name: string;
              input_spec: [
                {
                  item_name: string;
                  item_description: string;
                  item_type: string;
                  expected_values: string;
                },
              ];
              ml_component: boolean;
            }) => {
              component.input_spec.forEach((spec) => {
                let lastSpecIndex =
                  form.value.nc_data.model.output_specification.length - 1;
                if (
                  !specEmpty(
                    form.value.nc_data.model.output_specification[
                      lastSpecIndex
                    ],
                  )
                ) {
                  modelRef.value.parentAddOutputSpec();
                  lastSpecIndex += 1;
                }

                form.value.nc_data.model.output_specification[lastSpecIndex] = {
                  name: component.component_name + "." + spec.item_name,
                  description: spec.item_description,
                  type: spec.item_type,
                  expected_values: spec.expected_values,
                };
              });
            },
          );
        } else if (descriptorName === "Production Environment") {
          form.value.nc_data.model.production_compute_resources.gpu =
            document.computing_resources.gpu;
          form.value.nc_data.model.production_compute_resources.cpu =
            document.computing_resources.cpu;
          form.value.nc_data.model.production_compute_resources.memory =
            document.computing_resources.memory;
          form.value.nc_data.model.production_compute_resources.storage =
            document.computing_resources.storage;
        }
      } catch (err) {
        console.error("Invalid JSON or error in parsing file.");
        console.log(err);
      }
    };
    reader.readAsText(file);
  }
}

function goalEmpty(goal) {
  let isEmpty = true;

  if (goal.description !== "") {
    isEmpty = false;
  }

  goal.metrics.forEach((metric) => {
    if (metric.description !== "" || metric.baseline !== "") {
      isEmpty = false;
    }
  });

  return isEmpty;
}

function dataItemEmpty(dataItem) {
  let isEmpty = true;

  if (
    dataItem.description !== "" ||
    dataItem.source !== "" ||
    dataItem.classification !== "unclassified" ||
    dataItem.access !== "" ||
    dataItem.labeling_method !== ""
  ) {
    isEmpty = false;
  }

  dataItem.labels.forEach((label) => {
    if (
      label.name !== "" ||
      label.description !== "" ||
      label.percentage !== 0
    ) {
      isEmpty = false;
    }
  });

  dataItem.fields.forEach((field) => {
    if (
      field.name !== "" ||
      field.description !== "" ||
      field.type !== "" ||
      field.expected_values !== "" ||
      field.missing_values !== "" ||
      field.special_values !== ""
    ) {
      isEmpty = false;
    }
  });

  return isEmpty;
}

function specEmpty(spec) {
  let isEmpty = true;

  if (
    spec.name !== "" ||
    spec.description !== "" ||
    spec.type !== "" ||
    spec.expected_values !== ""
  ) {
    isEmpty = false;
  }

  return isEmpty;
}
</script><|MERGE_RESOLUTION|>--- conflicted
+++ resolved
@@ -204,28 +204,12 @@
   },
 });
 
-<<<<<<< HEAD
 const formErrors = ref({
   identifier: false,
 });
 
-// TODO: Pull these from the schema
-const problemTypeOptions = [
-  { value: "classification", text: "Classification" },
-  { value: "clustering", text: "Clustering" },
-  { value: "detection", text: "Detection" },
-  { value: "trend", text: "Trend" },
-  { value: "alert", text: "Alert" },
-  { value: "forecasting", text: "Forecasting" },
-  { value: "content_generation", text: "Content Generation" },
-  { value: "benchmarking", text: "Benchmarking" },
-  { value: "goals", text: "Goals" },
-  { value: "other", text: "Other" },
-];
-=======
 const classificationOptions = useClassificationOptions();
 const problemTypeOptions = useProblemTypeOptions();
->>>>>>> a9b87e7a
 
 const systemInformationRef = ref(null);
 const dataRef = ref(null);
