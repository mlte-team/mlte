--- conflicted
+++ resolved
@@ -15,11 +15,9 @@
       </template>
     </UsaTextInput>
 
-    <FormFieldsSystemInformation v-model="form.negotiation_card.system" />
-
-    <FormFieldsSystemRequirements
-      v-model="form.negotiation_card.system_requirements"
-    />
+    <FormFieldsSystemInformation v-model="form.nc_data.system" />
+
+    <FormFieldsSystemRequirements v-model="form.nc_data.system_requirements" />
 
     <h2 class="section-header">Test Results (Quantitative Analysis)</h2>
     <table class="table usa-table usa-table--borderless">
@@ -35,11 +33,7 @@
         </tr>
       </thead>
       <tbody>
-<<<<<<< HEAD
-        <tr v-for="finding in findings" :key="finding.test_case_id">
-=======
         <tr v-for="(finding, index) in findings" :key="index">
->>>>>>> a976dfa3
           <td
             v-if="finding.status == 'Success'"
             style="background-color: rgba(210, 232, 221, 255)"
@@ -84,9 +78,9 @@
     <hr />
     <h1 class="section-header">Additional Context</h1>
 
-    <FormFieldsDataFields v-model="form.negotiation_card.data" />
-
-    <FormFieldsModelFields v-model="form.negotiation_card.model" />
+    <FormFieldsDataFields v-model="form.nc_data.data" />
+
+    <FormFieldsModelFields v-model="form.nc_data.model" />
 
     <div style="text-align: right; margin-top: 1em">
       <UsaButton class="secondary-button" @click="cancelFormSubmission('/')">
@@ -124,199 +118,23 @@
 const findings = ref<Array<Finding>>([]);
 const form = ref<ReportModel>({
   artifact_type: "report",
-<<<<<<< HEAD
-  negotiation_card: {
-    system: {
-      goals: [
-        {
-          description: "",
-          metrics: [
-            {
-              description: "",
-              baseline: "",
-            },
-          ],
-        },
-      ],
-      problem_type: "classification",
-      task: "",
-      usage_context: "",
-      risks: {
-        fp: "",
-        fn: "",
-        other: "",
-      },
-    },
-    data: [
-      {
-        description: "",
-        source: "",
-        classification: "unclassified",
-        access: "",
-        labeling_method: "",
-        labels: [
-          {
-            name: "",
-            description: "",
-            percentage: 0,
-          },
-        ],
-        fields: [
-          {
-            name: "",
-            description: "",
-            type: "",
-            expected_values: "",
-            missing_values: "",
-            special_values: "",
-          },
-        ],
-        rights: "",
-        policies: "",
-      },
-    ],
-    model: {
-      development_compute_resources: {
-        gpu: "0",
-        cpu: "0",
-        memory: "0",
-        storage: "0",
-      },
-      deployment_platform: "",
-      capability_deployment_mechanism: "",
-      input_specification: [
-        {
-          name: "",
-          description: "",
-          type: "",
-          expected_values: "",
-        },
-      ],
-      output_specification: [
-        {
-          name: "",
-          description: "",
-          type: "",
-          expected_values: "",
-        },
-      ],
-      production_compute_resources: {
-        gpu: "0",
-        cpu: "0",
-        memory: "0",
-        storage: "0",
-      },
-    },
-    system_requirements: [
-      {
-        quality: "",
-        stimulus: "<Stimulus>",
-        source: "<Source>",
-        environment: "<Environment>",
-        response: "<Response>",
-        measure: "<Response Measure>",
-      },
-    ],
-=======
   nc_data: {
     system: new SystemDescriptor(),
     data: [new DataDescriptor()],
     model: new ModelDescriptor(),
     system_requirements: [new QASDescriptor()],
->>>>>>> a976dfa3
   },
-  negotiation_card_id: "",
   test_results_id: "",
-  test_results: {
-    test_suite_id: "",
-    results: [],
-    artifact_type: "test_results",
-    test_suite: { artifact_type: "test_suite", test_cases: [] },
-  },
   comments: [{ content: "" }],
   quantitative_analysis: {},
 });
 
-<<<<<<< HEAD
-const classificationOptions = useClassificationOptions();
-const problemTypeOptions = useProblemTypeOptions();
-
-if (useRoute().query.artifactId !== undefined) {
-  const model = useRoute().query.model;
-  const version = useRoute().query.version;
-  const artifactId = useRoute().query.artifactId;
-
-  await useFetch(
-    config.public.apiPath +
-      "/model/" +
-      model +
-      "/version/" +
-      version +
-      "/artifact/" +
-      artifactId,
-    {
-      retry: 0,
-      method: "GET",
-      headers: {
-        Authorization: "Bearer " + token.value,
-      },
-      onRequestError() {
-        requestErrorAlert();
-      },
-      async onResponse({ response }) {
-        if (response.ok) {
-          if (isValidReport(response._data)) {
-            form.value = response._data.body;
-            const problemType =
-              response._data.body.negotiation_card.system.problem_type;
-            if (
-              problemTypeOptions.value.find((x) => x.value === problemType)
-                ?.value !== undefined
-            ) {
-              form.value.negotiation_card.system.problem_type =
-                problemTypeOptions.value.find(
-                  (x) => x.value === problemType,
-                )?.value;
-            }
-
-            // Setting .value for each classification item to work in the select
-            response._data.body.negotiation_card.data.forEach((item) => {
-              const classification = item.classification;
-              if (
-                classificationOptions.value.find(
-                  (x) => x.value === classification,
-                )?.value !== undefined
-              ) {
-                item.classification = classificationOptions.value.find(
-                  (x) => x.value === classification,
-                )?.value;
-              }
-            });
-
-            if (response._data.body.test_results_id) {
-              form.value.test_results_id = response._data.body.test_results_id;
-            }
-            if (response._data.body.test_results) {
-              findings.value = loadFindings(
-                response._data.body.test_results,
-                form.value.negotiation_card.system_requirements,
-              );
-            }
-          }
-        }
-      },
-      onResponseError({ response }) {
-        handleHttpError(response.status, response._data.error_description);
-      },
-    },
-=======
 if (queryArtifactId !== undefined) {
   form.value = await loadReportData(
     token.value as string,
     queryModel as string,
     queryVersion as string,
     queryArtifactId as string,
->>>>>>> a976dfa3
   );
 
   if (form.value.test_results_id) {
