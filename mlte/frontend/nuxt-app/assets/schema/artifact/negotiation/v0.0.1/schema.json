--- conflicted
+++ resolved
@@ -302,17 +302,8 @@
     "ModelDescriptor": {
       "description": "A descriptor for the model.",
       "properties": {
-<<<<<<< HEAD
         "development": {
           "$ref": "#/$defs/ModelDevelopmentDescriptor",
-=======
-        "development_compute_resources": {
-          "allOf": [
-            {
-              "$ref": "#/$defs/ModelResourcesDescriptor"
-            }
-          ],
->>>>>>> db66701c
           "default": {
             "cpu": null,
             "gpu": null,
@@ -320,7 +311,6 @@
             "storage": null
           }
         },
-<<<<<<< HEAD
         "production": {
           "$ref": "#/$defs/ModelProductionDescriptor",
           "default": {
@@ -355,54 +345,6 @@
       "properties": {
         "resources": {
           "$ref": "#/$defs/ModelResourcesDescriptor",
-=======
-        "deployment_platform": {
-          "anyOf": [
-            {
-              "type": "string"
-            },
-            {
-              "type": "null"
-            }
-          ],
-          "default": null,
-          "title": "Deployment Platform"
-        },
-        "capability_deployment_mechanism": {
-          "anyOf": [
-            {
-              "type": "string"
-            },
-            {
-              "type": "null"
-            }
-          ],
-          "default": null,
-          "title": "Capability Deployment Mechanism"
-        },
-        "input_specification": {
-          "default": [],
-          "items": {
-            "$ref": "#/$defs/ModelIODescriptor"
-          },
-          "title": "Input Specification",
-          "type": "array"
-        },
-        "output_specification": {
-          "default": [],
-          "items": {
-            "$ref": "#/$defs/ModelIODescriptor"
-          },
-          "title": "Output Specification",
-          "type": "array"
-        },
-        "production_compute_resources": {
-          "allOf": [
-            {
-              "$ref": "#/$defs/ModelResourcesDescriptor"
-            }
-          ],
->>>>>>> db66701c
           "default": {
             "cpu": null,
             "gpu": null,
@@ -452,7 +394,6 @@
           ],
           "default": null,
           "title": "Type"
-<<<<<<< HEAD
         }
       },
       "title": "ModelIODescriptor",
@@ -495,20 +436,17 @@
           ],
           "default": null,
           "title": "Deployment Platform"
-=======
->>>>>>> db66701c
-        },
-        "expected_values": {
-          "anyOf": [
-            {
-              "type": "string"
-            },
-            {
-              "type": "null"
-            }
-          ],
-          "default": null,
-<<<<<<< HEAD
+        },
+        "capability_deployment_mechanism": {
+          "anyOf": [
+            {
+              "type": "string"
+            },
+            {
+              "type": "null"
+            }
+          ],
+          "default": null,
           "title": "Capability Deployment Mechanism"
         },
         "interface": {
@@ -534,12 +472,9 @@
             "memory": null,
             "storage": null
           }
-=======
-          "title": "Expected Values"
->>>>>>> db66701c
-        }
-      },
-      "title": "ModelIODescriptor",
+        }
+      },
+      "title": "ModelProductionDescriptor",
       "type": "object"
     },
     "ModelResourcesDescriptor": {
@@ -872,7 +807,6 @@
       "title": "Artifact Type",
       "type": "string"
     },
-<<<<<<< HEAD
     "system": {
       "$ref": "#/$defs/SystemDescriptor",
       "default": {
@@ -897,31 +831,9 @@
     },
     "model": {
       "$ref": "#/$defs/ModelDescriptor",
-=======
-    "nc_data": {
-      "allOf": [
-        {
-          "$ref": "#/$defs/NegotiationCardDataModel"
-        }
-      ],
->>>>>>> db66701c
       "default": {
-        "system": {
-          "goals": [],
-          "problem_type": null,
-          "risks": {
-            "fn": null,
-            "fp": null,
-            "other": null
-          },
-          "task": null,
-          "usage_context": null
-        },
-        "data": [],
-        "model": {
-          "capability_deployment_mechanism": null,
-          "deployment_platform": null,
-          "development_compute_resources": {
+        "development": {
+          "resources": {
             "cpu": null,
             "gpu": null,
             "memory": null,
