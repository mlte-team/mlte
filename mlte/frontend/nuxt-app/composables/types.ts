export interface Dictionary<T> {
  [key: string]: T;
}

export interface TokenData {
  access_token: string;
  token_type: string;
  expires_in: number;
}

// --------------------------------------------------------------------------------------------------------------
// General Page Items
// --------------------------------------------------------------------------------------------------------------

export class TableItem {
  constructor(
    public id: string,
    public timestamp: number,
    public model: string,
    public version: string,
    public test_suite_id?: string,
    public measurement?: string,
    public type?: string,
  ) {}
}

export class QAOption {
  constructor(
    public value: string,
    public text: string,
    public description: string,
    public parent: string,
  ) {}
}

export class SelectOption {
  constructor(
    public value: string,
    public text: string,
  ) {}
}

export interface TagOption {
  name: string;
  selected: boolean;
}

// --------------------------------------------------------------------------------------------------------------
// General Artifacts
// --------------------------------------------------------------------------------------------------------------

export interface Model {
  identifier: string;
  versions: Array<string>;
}

export interface Version {
  identifier: string;
}

export interface ArtifactModel<
  TBody =
    | NegotiationCardModel
    | EvidenceModel
    | TestSuiteModel
    | TestResultsModel
    | ReportModel,
> {
  header: ArtifactHeader;
  body: TBody;
}

export class ArtifactHeader {
  constructor(
    public identifier: string = "",
    public type: string = "",
    public timestamp: number = -1,
<<<<<<< HEAD
    public creator: string,
    public level: string = "version",
  ) {}
}

export interface TestCase {
  identifier: string;
  goal: string;
  qas_list: Array<string>;
  measurement: object;
  validator: object;
}

export class TestSuiteModel {
  public readonly artifact_type = "test_suite";
  constructor(public test_cases: Array<TestCase> = []) {}
}

export interface Result {
  type: string;
  message: string;
  evidence_metadata: {
    test_case_id: string;
    measurement: {
      measurement_class: string;
      output_class: string;
      additional_data: Dictionary<string>;
    };
  };
}

export class TestResultsModel {
  public readonly artifact_type = "test_results";
  constructor(
    public test_suite_id: string = "",
    public test_suite: TestSuiteModel = new TestSuiteModel(),
    public results: Dictionary<Result> = {},
=======
    public creator: string = "",
>>>>>>> 4065a7f7
  ) {}
}

// --------------------------------------------------------------------------------------------------------------
// Negotiation Card
// --------------------------------------------------------------------------------------------------------------

export class MetricDescriptor {
  constructor(
    public description: string = "",
    public baseline: string = "",
  ) {}
}

export class GoalDescriptor {
  constructor(
    public description: string = "",
    public metrics: Array<MetricDescriptor> = [new MetricDescriptor()],
  ) {}
}

export class RiskDescriptor {
  constructor(
    public fp: string = "",
    public fn: string = "",
    public other: Array<string> = [],
  ) {}
}

export class ModelResourcesDescriptor {
  constructor(
    public cpu: string = "0",
    public gpu: string = "0",
    public memory: string = "0",
    public storage: string = "0",
  ) {}
}

export class ModelIODescriptor {
  constructor(
    public name: string = "",
    public description: string = "",
    public type: string = "",
    public expected_values: string = "",
  ) {}
}

export class ModelDescriptor {
  constructor(
    public development_compute_resources: ModelResourcesDescriptor = new ModelResourcesDescriptor(),
    public deployment_platform: string = "",
    public capability_deployment_mechanism: string = "",
    public input_specification: Array<ModelIODescriptor> = [new ModelIODescriptor()], // eslint-disable-line
    public output_specification: Array<ModelIODescriptor> = [new ModelIODescriptor()], // eslint-disable-line
    public production_compute_resources: ModelResourcesDescriptor = new ModelResourcesDescriptor(),
  ) {}
}

export class LabelDescriptor {
  constructor(
    public name: string = "",
    public description: string = "",
    public percentage: number = 0,
  ) {}
}

export class FieldDescriptor {
  constructor(
    public name: string = "",
    public description: string = "",
    public type: string = "",
    public expected_values: string = "",
    public missing_values: string = "",
    public special_values: string = "",
  ) {}
}

export class DataDescriptor {
  constructor(
    public description: string = "",
    public source: string = "",
    public classification: string = "unclassified",
    public access: string = "",
    public labeling_method: string = "",
    public labels: Array<LabelDescriptor> = [new LabelDescriptor()],
    public fields: Array<FieldDescriptor> = [new FieldDescriptor()],
    public rights: string = "",
    public policies: string = "",
  ) {}
}

export class SystemDescriptor {
  constructor(
    public goals: Array<GoalDescriptor> = [new GoalDescriptor()],
    public problem_type: string = "classification",
    public task: string = "",
    public usage_context: string = "",
    public risks: RiskDescriptor = new RiskDescriptor(),
  ) {}
}

export interface CustomListEntry {
  name: string;
  description: string;
  parent: string;
}

export class QASDescriptor {
  constructor(
    public quality: string = "",
    public stimulus: string = "<Stimulus>",
    public source: string = "<Source>",
    public environment: string = "<Environment>",
    public response: string = "<Response>",
    public measure: string = "<Response Measure>",
    public identifier?: string,
  ) {}
}

export class NegotiationCardModel {
  public readonly artifact_type = "negotiation_card";
  constructor(
    public system: SystemDescriptor = new SystemDescriptor(),
    public data: Array<DataDescriptor> = [new DataDescriptor()],
    public model: ModelDescriptor = new ModelDescriptor(),
    public system_requirements: Array<QASDescriptor> = [new QASDescriptor()],
  ) {}
}

// --------------------------------------------------------------------------------------------------------------
// Evidence
// --------------------------------------------------------------------------------------------------------------

export class EvidenceModel {
  public readonly artifact_type = "evidence";
  constructor(
    public metadata: EvidenceMetadata = new EvidenceMetadata(),
    public evidence_class: string = "",
    public value:
      | IntegerValueModel
      | RealValueModel
      | OpaqueValueModel
      | ImageValueModel
      | ArrayValueModel
      | StringValueModel = new StringValueModel(),
  ) {}
}

export class EvidenceMetadata {
  constructor(
    public test_case_id: string = "",
    public measurement: MeasurementMetadata = new MeasurementMetadata(),
  ) {}
}

export class IntegerValueModel {
  public readonly evidence_type = "integer";
  constructor(
    public integer: number = -1,
    public unit: string | null = null,
  ) {}
}

export class RealValueModel {
  public readonly evidence_type = "real";
  constructor(
    public real: number = -1,
    public unit: string | null = null,
  ) {}
}

export class OpaqueValueModel {
  public readonly evidence_type = "opaque";
  constructor(public data: Dictionary<unknown>) {}
}

export class ImageValueModel {
  public readonly evidence_type = "image";
  constructor(public data: string = "") {}
}

export class ArrayValueModel {
  public readonly evidence_type = "array";
  constructor(public data: Array<unknown>) {}
}

export class StringValueModel {
  public readonly evidence_type = "string";
  constructor(public string: string = "") {}
}

// --------------------------------------------------------------------------------------------------------------
// Test Suite
// --------------------------------------------------------------------------------------------------------------

export class TestSuiteModel {
  public readonly artifact_type = "test_suite";
  constructor(public test_cases: Array<TestCaseModel> = []) {}
}

export interface TestCaseModel {
  identifier: string;
  goal: string;
  qas_list: Array<string>;
  measurement: MeasurementMetadata;
  validator: Validator;
}

export class MeasurementMetadata {
  constructor(
    public measurement_class = "",
    public output_class = "",
    public additional_data: Dictionary<string> = {},
  ) {}
}

export interface Validator {
  bool_exp: string;
  bool_exp_str: string;
  thresholds: Array<string>;
  success: string;
  failure: string;
  info: string | null;
  input_types: Array<string>;
  creator_entity: Array<string>;
  creator_function: string;
  creator_args: Array<string>;
}

// --------------------------------------------------------------------------------------------------------------
// Test Results
// --------------------------------------------------------------------------------------------------------------

export class TestResultsModel {
  public readonly artifact_type = "test_results";
  constructor(
    public test_suite_id: string = "",
    public test_suite: TestSuiteModel = new TestSuiteModel(),
    public results: Dictionary<Result> = {},
  ) {}
}

export interface Result {
  type: string;
  message: string;
  evidence_metadata: EvidenceMetadata;
}

// --------------------------------------------------------------------------------------------------------------
// Report
// --------------------------------------------------------------------------------------------------------------

export class CommentDescriptor {
  constructor(public content: string = "") {}
}

export class ReportModel {
  public readonly artifact_type = "report";
  constructor(
    public negotiation_card_id: string = "",
    public negotiation_card: NegotiationCardModel = new NegotiationCardModel(),
    public test_suite_id: string = "",
    public test_suite: TestSuiteModel = new TestSuiteModel(),
    public test_results_id: string = "",
    public test_results: TestResultsModel = new TestResultsModel(),
    public comments: Array<CommentDescriptor> = [new CommentDescriptor()],
  ) {}
}

// --------------------------------------------------------------------------------------------------------------
// Frontend Report Items
// --------------------------------------------------------------------------------------------------------------

export interface QualityAttributeScenario {
  id: string;
  qa: string;
}

export class Finding {
  constructor(
    public status: string,
    public measurement: string,
    public test_case_id: string,
    public message: string,
    public qas_list: Array<QualityAttributeScenario>,
  ) {}
}

// --------------------------------------------------------------------------------------------------------------
// Test Catalog
// --------------------------------------------------------------------------------------------------------------

export interface CatalogReply {
  id: string;
  read_only: boolean;
  type: string;
}

export class TestCatalogHeader {
  constructor(
    public identifier: string = "",
    public creator: string = "",
    public created: number = -1,
    public updater: string = "",
    public updated: number = -1,
    public catalog_id: string = "",
  ) {}
}

export class TestCatalogEntry {
  constructor(
    public header: TestCatalogHeader = new TestCatalogHeader(),
    public tags: Array<string> = [],
    public qa_category: string = "",
    public quality_attribute: string = "",
    public code_type: string = "",
    public code: string = "",
    public description: string = "",
    public inputs: string = "",
    public output: string = "",
  ) {}
}

// --------------------------------------------------------------------------------------------------------------
// Profile Management
// --------------------------------------------------------------------------------------------------------------

export class User {
  constructor(
    public username: string = "",
    public email: string = "",
    public full_name: string = "",
    public disabled: boolean = false,
    public role: string = "",
    public groups: Array<Group> = [],
    public password?: string,
  ) {}
}

export interface UserUpdateBody {
  username: string;
  email: string;
  full_name: string;
  disabled: boolean;
  role: string;
  password?: string;
}

export class Permission {
  constructor(
    public resource_type: string,
    public resource_id: string | undefined,
    public method: string,
  ) {}
}

export class PermissionCheckboxOption extends Permission {
  constructor(
    resource_type: string,
    resource_id: string | undefined,
    method: string,
    public selected: boolean,
  ) {
    super(resource_type, resource_id, method);
  }
}

export class Group {
  constructor(
    public name: string = "",
    public permissions: Array<Permission> = [],
  ) {}
}

export class GroupCheckboxOption extends Group {
  constructor(
    name: string,
    permissions: Array<Permission>,
    public selected: boolean,
  ) {
    super(name, permissions);
  }
}<|MERGE_RESOLUTION|>--- conflicted
+++ resolved
@@ -75,47 +75,8 @@
     public identifier: string = "",
     public type: string = "",
     public timestamp: number = -1,
-<<<<<<< HEAD
-    public creator: string,
+    public creator: string = "",
     public level: string = "version",
-  ) {}
-}
-
-export interface TestCase {
-  identifier: string;
-  goal: string;
-  qas_list: Array<string>;
-  measurement: object;
-  validator: object;
-}
-
-export class TestSuiteModel {
-  public readonly artifact_type = "test_suite";
-  constructor(public test_cases: Array<TestCase> = []) {}
-}
-
-export interface Result {
-  type: string;
-  message: string;
-  evidence_metadata: {
-    test_case_id: string;
-    measurement: {
-      measurement_class: string;
-      output_class: string;
-      additional_data: Dictionary<string>;
-    };
-  };
-}
-
-export class TestResultsModel {
-  public readonly artifact_type = "test_results";
-  constructor(
-    public test_suite_id: string = "",
-    public test_suite: TestSuiteModel = new TestSuiteModel(),
-    public results: Dictionary<Result> = {},
-=======
-    public creator: string = "",
->>>>>>> 4065a7f7
   ) {}
 }
 
