const config = useRuntimeConfig();

export function successfulArtifactSubmission(
  artifactType: string,
  artifactName: string,
) {
  alert(`${artifactType}, ${artifactName}, has been saved successfully.`);
}

export function inputErrorAlert() {
  alert("One or more invalid fields in submission.");
}

export function cancelFormSubmission(redirect: string) {
  if (
    confirm(
      "Are you sure you want to leave this page? All unsaved changes will be lost.",
    )
  ) {
    location.href = redirect;
  }
}

export async function loadReportData(
  token: string,
  model: string,
  version: string,
  artifactId: string,
): Promise<ReportModel> {
  const { data: reportData, error } = await useFetch<ReportApiResponse>(
    config.public.apiPath +
      "/model/" +
      model +
      "/version/" +
      version +
      "/artifact/" +
      artifactId,
    {
      retry: 0,
      method: "GET",
      headers: {
        Authorization: "Bearer " + token,
      },
      onRequestError() {
        requestErrorAlert();
      },
      onResponseError({ response }) {
        handleHttpError(response.status, response._data.error_description);
      },
    },
  );
  if (!error.value && reportData.value && isValidReport(reportData.value)) {
    const reportModel: ReportModel = reportData.value.body;
    return reportModel;
  } else {
    return new ReportModel();
  }
}

// Load findings from a test results.
export function loadFindings(
<<<<<<< HEAD
  test_results: object,
  system_requirements: Array<object>,
) {
  const findings = [];
  const results = test_results.results;
  const test_cases = test_results.test_suite.test_cases;
=======
  testResults: TestResultsModel,
  system_requirements: Array<QASDescriptor>,
): Array<Finding> {
  const findings: Array<Finding> = [];
  const results = testResults.results;
  const test_cases = testResults.test_suite.test_cases;
>>>>>>> a976dfa3
  for (const key in results) {
    const result = results[key];
    const matched_test_case = test_cases.find(
      (x) => x.identifier === result.evidence_metadata.test_case_id,
    );

    if (matched_test_case === undefined) {
      console.log(
        "Error: Test case identifier did not match a result test_case_id.",
      );
      continue;
    }

    const new_qas_list: Array<QualityAttributeScenario> = [];
    matched_test_case.qas_list.forEach((qas_id) => {
      const matched_req = system_requirements.find(
        (x) => x.identifier === qas_id,
      );
      new_qas_list.push({
        id: qas_id,
        qa: matched_req!.quality,
      });
    });

    const finding = new Finding(
      result.type,
      result.evidence_metadata.measurement.measurement_class,
      result.evidence_metadata.test_case_id,
      result.message,
      new_qas_list,
    );
    findings.push(finding);
  }
  return findings;
}

export async function loadTestResults(
  token: string,
  model: string,
  version: string,
  test_results_id: string,
  system_requirements: Array<QASDescriptor>,
): Promise<Array<Finding>> {
  const testResultsRes = await fetchArtifact(
    token as string,
    model as string,
    version as string,
    test_results_id,
  );

  // TODO : Consider error handling
  if (testResultsRes.body.artifact_type === "test_results") {
    return loadFindings(
      testResultsRes.body as TestResultsModel,
      system_requirements,
    );
  } else {
    return [];
  }
}<|MERGE_RESOLUTION|>--- conflicted
+++ resolved
@@ -59,21 +59,12 @@
 
 // Load findings from a test results.
 export function loadFindings(
-<<<<<<< HEAD
-  test_results: object,
-  system_requirements: Array<object>,
-) {
-  const findings = [];
-  const results = test_results.results;
-  const test_cases = test_results.test_suite.test_cases;
-=======
   testResults: TestResultsModel,
   system_requirements: Array<QASDescriptor>,
 ): Array<Finding> {
   const findings: Array<Finding> = [];
   const results = testResults.results;
   const test_cases = testResults.test_suite.test_cases;
->>>>>>> a976dfa3
   for (const key in results) {
     const result = results[key];
     const matched_test_case = test_cases.find(
