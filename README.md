--- conflicted
+++ resolved
@@ -18,7 +18,6 @@
 $ pip install mlte-python
 ```
 
-<<<<<<< HEAD
 ### Running `MLTE`
 
 The `MLTE` web-based user interface (UI) allows you to create/edit system artifacts and review existing models and test catalogs. To access the UI, first start the backend server with the following command:
@@ -58,15 +57,6 @@
 ## Next Steps
 
 The `MLTE` Python package is best used in conjunction with the <a href="https://mlte.readthedocs.io/en/latest/" target="_blank">framework</a>. For more details on using the package, see our documentation page on <a href="https://mlte.readthedocs.io/en/latest/using_mlte/" target="_blank">using `MLTE`</a>.
-=======
-If you also want to install the dependencies to have support for a relational DB store, and for the frontend, install MLTE with its corresponding extras:
-
-```bash
-$ pip install mlte-python[rdbs,frontend]
-```
-
-You can go to our <a href="https://mlte.readthedocs.io/en/latest/setting_up_mlte/" target="_blank">setting up MLTE</a> page to see details on setting up and running MLTE. After that, you can head to our guide on <a href="https://mlte.readthedocs.io/en/latest/using_mlte/" target="_blank">using MLTE</a> for next steps. If you're interested in reading about the project more generally, see our <a href="https://mlte.readthedocs.io/en/latest/" target="_blank">documentation</a>.
->>>>>>> 4671e46e
 
 ### Citing This Work
 
