--- conflicted
+++ resolved
@@ -39,7 +39,7 @@
 ```python
 from mlte.session import set_context, set_store
 ```
-``set_context()`` indicates the model and version being used for the script, and can be any string. ``set_store()`` indicates the location of the store being used for artifacts and other entities, with four store type options described in the <a href="https://mlte.readthedocs.io/en/latest/using_mlte/" target="_blank">documentation</a>. The MLTE context and artifact store can alternatively be set by environment variables before starting the script (``MLTE_CONTEXT_MODEL``, ``MLTE_CONTEXT_VERSION``, ``MLTE_ARTIFACT_STORE_URI``, and ``MLTE_CUSTOM_LIST_STORE_URI_VAR``), and can later be overridden using the set methods above.
+``set_context()`` indicates the model and version being used for the script, and can be any string. ``set_store()`` indicates the location of the store being used for artifacts and other entities, with four store type options described in the <a href="https://mlte.readthedocs.io/en/latest/using_mlte/" target="_blank">documentation</a>. The MLTE context and store can alternatively be set by environment variables before starting the script (``MLTE_CONTEXT_MODEL``, ``MLTE_CONTEXT_VERSION``, and ``MLTE_STORE_URI``), and can later be overridden using the set methods above.
 
 For a simple example of using the `MLTE` library, see the simple demo Jupyter notebooks available <a href="https://github.com/mlte-team/mlte/tree/master/demo/simple" target="_blank">here</a>. 
 
@@ -70,18 +70,6 @@
 * Default user: admin
 * Default password: admin1234
 
-<<<<<<< HEAD
-=======
-### Setting up a `MLTE` session
-
-Before most operations can be done on `MLTE`, a context and artifact store need to be set via ``set_context("model_name", "model_version")`` and ``set_store("store_uri")``, which can be imported as follows:
-
-```python
-from mlte.session import set_context, set_store
-```
-``set_context()`` indicates the model and version being used for the script, and can be any string. ``set_store()`` indicates the location of the artifact store being used, with four store type options described in the <a href="https://mlte.readthedocs.io/en/latest/using_mlte/" target="_blank">documentation</a>. The MLTE context and  store can alternatively be set by environment variables before starting the script (``MLTE_CONTEXT_MODEL``, ``MLTE_CONTEXT_VERSION``, and ``MLTE_STORE_URI``), and can later be overridden using the set methods above.
-
->>>>>>> 289a873c
 ## Next Steps
 
 The `MLTE` Python package is best used in conjunction with the `MLTE` <a href="https://mlte.readthedocs.io/en/latest/" target="_blank">process framework</a>. For more details on using the package, see our documentation page on <a href="https://mlte.readthedocs.io/en/latest/using_mlte/" target="_blank">using `MLTE`</a>.
