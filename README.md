# `MLTE`: Machine Learning Test and Evaluation

<img src="https://raw.githubusercontent.com/mlte-team/mlte/master/assets/MLTE_Logo_Color.svg" alt="mlte_logo" width="150"/>

`MLTE` (pronounced "melt") is a framework and infrastructure for evaluating machine learning models and systems. To get started with the `MLTE` Python package, continuing reading below. The `MLTE` framework can be found in the <a href="https://mlte.readthedocs.io/en/latest/" target="_blank">documentation</a>, along with a more in-depth guide to <a href="https://mlte.readthedocs.io/en/latest/using_mlte/" target="_blank">using `MLTE`</a> that expands on the quick start guide below. For examples of use cases, see the <a href="https://github.com/mlte-team/mlte/tree/master/demo" target="_blank">demo folder</a>. 

![Version Badge](https://img.shields.io/badge/release-v2.1.0-e19b38)
[![Python](https://img.shields.io/pypi/pyversions/mlte.svg)](https://badge.fury.io/py/mlte)
[![Code Style: black](https://img.shields.io/badge/code%20style-black-000000.svg)](https://github.com/psf/black)
[![Tests](https://github.com/mlte-team/mlte/actions/workflows/ci.yaml/badge.svg)](https://github.com/mlte-team/mlte/actions/workflows/ci.yaml)
[![Documentation Status](https://readthedocs.org/projects/mlte/badge/?version=latest)](https://mlte.readthedocs.io/en/latest/?badge=latest)

## Quick Start

The `MLTE` Python package is available on <a href="https://pypi.org/project/mlte/" target="_blank">PyPI</a>, and the `MLTE` framework is described in our <a href="https://mlte.readthedocs.io/en/latest/" target="_blank">documentation</a>. Install the latest version of the package with pip or conda:

```bash
$ pip install mlte
```

<<<<<<< HEAD
To build the MLTE package from source in an isolated Docker environment, without setting up a local environment (the output will be in the `./dist` folder):
```bash
$ make build-in-docker
=======
To use the web UI (frontend/backend functionality), the `frontend` optional dependencies are needed; and to use relational database storage, the `rdbs` optional dependencies are needed. To install all optional dependencies:

```bash
$ pip install "mlte[frontend,rdbs]"
>>>>>>> caa49b84
```

### Running `MLTE`

The `MLTE` web-based user interface (UI) allows you to create/edit system artifacts and review existing models and test catalogs. To access the UI, first start the backend server with the following command:

```bash
$ mlte backend
```

There are a number of flags that can be used to specify parameters; see the backend section of the <a href="https://mlte.readthedocs.io/en/latest/using_mlte/" target="_blank">using `MLTE`</a> page for details. The default artifact store puts artifacts into a non-persistent, in-memory store. For example, running the backend with a store located in a folder called `store` relative to the folder where you are running `MLTE` would use the following command:

  ```bash
    $ mlte backend --store-uri fs://store
  ```

Once the backend is running, you can run the UI with the following command:

```bash
$ mlte ui
```

After this, go to the hosted address (defaults to `http://localhost:8000`) to view the `MLTE` UI homepage. You will need to log in to access the functionality in the UI, which you can do by using the default user. You can later use the UI to set up new users as well.

**NOTE**: you should change the default user's password as soon as you can, if you are not on a local setup.

* Default user: admin
* Default password: admin1234

### Setting up a `MLTE` session

Before most operations can be done on `MLTE`, a context and artifact store need to be set via ``set_context("model_name", "model_version")`` and ``set_store("store_uri")``, which can be imported as follows:

```python
from mlte.session import set_context, set_store
```
``set_context()`` indicates the model and version being used for the script, and can be any string. ``set_store()`` indicates the location of the artifact store being used, with four store type options described in the <a href="https://mlte.readthedocs.io/en/latest/using_mlte/" target="_blank">documentation</a>. The MLTE context and artifact store can alternatively be set by environment variables before starting the script (``MLTE_CONTEXT_MODEL``, ``MLTE_CONTEXT_VERSION``, ``MLTE_ARTIFACT_STORE_URI``, and ``MLTE_CUSTOM_LIST_STORE_URI_VAR``), and can later be overridden using the set methods above.

## Next Steps

The `MLTE` Python package is best used in conjunction with the <a href="https://mlte.readthedocs.io/en/latest/" target="_blank">framework</a>. For more details on using the package, see our documentation page on <a href="https://mlte.readthedocs.io/en/latest/using_mlte/" target="_blank">using `MLTE`</a>.

### Citing This Work

If you're interested in learning more about this work, you can read our <a href="https://ieeexplore.ieee.org/document/10173876" target="_blank">paper</a>. While not required, it is highly encouraged and greatly appreciated if you cite our paper when you use `MLTE` for academic research.

```
@INPROCEEDINGS{10173876,
  author={Maffey, Katherine R. and Dotterrer, Kyle and Niemann, Jennifer and Cruickshank, Iain and Lewis, Grace A. and Kästner, Christian},
  booktitle={2023 IEEE/ACM 45th International Conference on Software Engineering: New Ideas and Emerging Results (ICSE-NIER)}, 
  title={MLTEing Models: Negotiating, Evaluating, and Documenting Model and System Qualities}, 
  year={2023},
  volume={},
  number={},
  pages={31-36},
  keywords={Measurement;Machine learning;Production;Organizations;Software;Stakeholders;Software engineering;machine learning;test and evaluation;machine learning evaluation;responsible AI},
  doi={10.1109/ICSE-NIER58687.2023.00012}
}
```<|MERGE_RESOLUTION|>--- conflicted
+++ resolved
@@ -18,16 +18,15 @@
 $ pip install mlte
 ```
 
-<<<<<<< HEAD
-To build the MLTE package from source in an isolated Docker environment, without setting up a local environment (the output will be in the `./dist` folder):
-```bash
-$ make build-in-docker
-=======
 To use the web UI (frontend/backend functionality), the `frontend` optional dependencies are needed; and to use relational database storage, the `rdbs` optional dependencies are needed. To install all optional dependencies:
 
 ```bash
 $ pip install "mlte[frontend,rdbs]"
->>>>>>> caa49b84
+```
+
+To build the MLTE package from source in an isolated Docker environment, without setting up a local environment (the output will be in the `./dist` folder):
+```bash
+$ make build-in-docker
 ```
 
 ### Running `MLTE`
