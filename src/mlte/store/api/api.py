"""
<<<<<<< HEAD
Generic API wrapper.
"""

from typing import Optional, Dict, Any

from mlte.store.api.uri import parse_uri_type, UriType
import mlte.store.api.local as local


def read_value(
    uri: str,
    model_identifier: str,
    model_version: str,
    result_identifier: str,
    result_version: Optional[int] = None,
) -> Dict[str, Any]:
    """TODO(Kyle)"""
    uri_type = parse_uri_type(uri)
    if uri_type == UriType.HTTP:
        raise NotImplementedError("Temporary.")
    elif uri_type == UriType.LOCAL:
        return local.read_value(
            uri,
            model_identifier,
            model_version,
            result_identifier,
            result_version,
        )
    else:
        assert False, "Unreachable."


def write_value(
    uri: str,
    model_identifier: str,
    model_version: str,
    result_identifier: str,
    result_data: Dict[str, Any],
    result_tag: Optional[str],
):
    """TODO(Kyle)"""
    uri_type = parse_uri_type(uri)
    if uri_type == UriType.HTTP:
        raise NotImplementedError("Temporary.")
    elif uri_type == UriType.LOCAL:
        local.write_value(
            uri,
            model_identifier,
            model_version,
            result_identifier,
            result_data,
            result_tag,
        )
    else:
        assert False, "Unreachable."


def read_spec(uri: str, model_identifier: str, model_version) -> Dict[str, Any]:
    """TODO(Kyle)"""
    uri_type = parse_uri_type(uri)
    if uri_type == UriType.HTTP:
        raise NotImplementedError("Temporary.")
    elif uri_type == UriType.LOCAL:
        return local.read_spec(uri, model_identifier, model_version)
    else:
        assert False, "Unreachable."


def write_spec(
    uri: str, model_identifier: str, model_version: str, data: Dict[str, Any]
):
    """TODO(Kyle)"""
    uri_type = parse_uri_type(uri)
    if uri_type == UriType.HTTP:
        raise NotImplementedError("Temporary.")
    elif uri_type == UriType.LOCAL:
        local.write_spec(uri, model_identifier, model_version, data)
    else:
        assert False, "Unreachable."
=======
store/api/api.py
>>>>>>> a3c24460

Top-level API functionality.
"""

from fastapi import APIRouter

from mlte.store.api.endpoints import health, metadata, result

# The base API router across all endpoints
api_router = APIRouter()
api_router.include_router(health.router, prefix="/healthz", tags=["health"])
api_router.include_router(
    metadata.router, prefix="/metadata", tags=["metadata"]
)
api_router.include_router(result.router, prefix="/result", tags=["result"])<|MERGE_RESOLUTION|>--- conflicted
+++ resolved
@@ -1,87 +1,5 @@
 """
-<<<<<<< HEAD
-Generic API wrapper.
-"""
-
-from typing import Optional, Dict, Any
-
-from mlte.store.api.uri import parse_uri_type, UriType
-import mlte.store.api.local as local
-
-
-def read_value(
-    uri: str,
-    model_identifier: str,
-    model_version: str,
-    result_identifier: str,
-    result_version: Optional[int] = None,
-) -> Dict[str, Any]:
-    """TODO(Kyle)"""
-    uri_type = parse_uri_type(uri)
-    if uri_type == UriType.HTTP:
-        raise NotImplementedError("Temporary.")
-    elif uri_type == UriType.LOCAL:
-        return local.read_value(
-            uri,
-            model_identifier,
-            model_version,
-            result_identifier,
-            result_version,
-        )
-    else:
-        assert False, "Unreachable."
-
-
-def write_value(
-    uri: str,
-    model_identifier: str,
-    model_version: str,
-    result_identifier: str,
-    result_data: Dict[str, Any],
-    result_tag: Optional[str],
-):
-    """TODO(Kyle)"""
-    uri_type = parse_uri_type(uri)
-    if uri_type == UriType.HTTP:
-        raise NotImplementedError("Temporary.")
-    elif uri_type == UriType.LOCAL:
-        local.write_value(
-            uri,
-            model_identifier,
-            model_version,
-            result_identifier,
-            result_data,
-            result_tag,
-        )
-    else:
-        assert False, "Unreachable."
-
-
-def read_spec(uri: str, model_identifier: str, model_version) -> Dict[str, Any]:
-    """TODO(Kyle)"""
-    uri_type = parse_uri_type(uri)
-    if uri_type == UriType.HTTP:
-        raise NotImplementedError("Temporary.")
-    elif uri_type == UriType.LOCAL:
-        return local.read_spec(uri, model_identifier, model_version)
-    else:
-        assert False, "Unreachable."
-
-
-def write_spec(
-    uri: str, model_identifier: str, model_version: str, data: Dict[str, Any]
-):
-    """TODO(Kyle)"""
-    uri_type = parse_uri_type(uri)
-    if uri_type == UriType.HTTP:
-        raise NotImplementedError("Temporary.")
-    elif uri_type == UriType.LOCAL:
-        local.write_spec(uri, model_identifier, model_version, data)
-    else:
-        assert False, "Unreachable."
-=======
 store/api/api.py
->>>>>>> a3c24460
 
 Top-level API functionality.
 """
