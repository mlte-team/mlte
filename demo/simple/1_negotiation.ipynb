{
 "cells": [
  {
   "cell_type": "markdown",
   "metadata": {},
   "source": [
    "## 1. Define a Negotiation Card\n",
    "\n",
    "In the first phase of SDMT, we negotiate the requirements for our model and system. `mlte` provides an artifact that assists in this process - the `NegotiationCard`.\n",
    "\n",
    "NOTE: this demo has an additional set of requirements than MLTE. You can install them with the command: \n",
    "\n",
    "`poetry install --with demo`"
   ]
  },
  {
   "cell_type": "markdown",
   "metadata": {},
   "source": [
    "#### Initialize MLTE Context\n",
    "\n",
    "MLTE contains a global context that manages the currently active _session_. Initializing the context tells MLTE how to store all of the artifacts that it produces."
   ]
  },
  {
   "cell_type": "code",
   "execution_count": null,
   "metadata": {},
   "outputs": [],
   "source": [
    "# Sets up context for the model being used, sets up constants related to folders and model data to be used.\n",
    "from demo.simple.session import *"
   ]
  },
  {
   "cell_type": "markdown",
   "metadata": {},
   "source": [
    "#### Build a `NegotiationCard`\n",
    "\n",
    "In MLTE, we negotiation requirements with the help of a `NegotiationCard`."
   ]
  },
  {
   "cell_type": "code",
   "execution_count": null,
   "metadata": {},
   "outputs": [],
   "source": [
    "from mlte.negotiation.artifact import NegotiationCard\n",
    "from mlte.negotiation.model import (\n",
    "    MetricDescriptor,\n",
    "    DataDescriptor,\n",
    "    DataClassification,\n",
    "    FieldDescriptor,\n",
    "    LabelDescriptor,\n",
    "    ModelDescriptor,\n",
    "    ModelResourcesDescriptor,\n",
    "    ModelIODescriptor,\n",
    "    SystemDescriptor,\n",
    "    GoalDescriptor,\n",
    "    ProblemType,\n",
    ")\n",
    "from mlte.negotiation.qas import QASDescriptor\n",
    "\n",
    "card = NegotiationCard(\n",
    "    system=SystemDescriptor(\n",
    "        goals=[\n",
    "            GoalDescriptor(\n",
    "                description=\"The model should perform well.\",\n",
    "                metrics=[\n",
    "                    MetricDescriptor(\n",
    "                        description=\"accuracy\",\n",
    "                        baseline=\"Better than random chance.\",\n",
    "                    )\n",
    "                ],\n",
    "            )\n",
    "        ],\n",
    "        problem_type=ProblemType.CLASSIFICATION,\n",
    "        task=\"Flower Classification\",\n",
    "        usage_context=\"A handheld flower identification device.\",\n",
<<<<<<< HEAD
    "        risks=RiskDescriptor(\n",
    "            fp=\"The wrong type of iris flower is identified.\",\n",
    "            fn=\"The wrong type of iris flower is identified.\",\n",
    "            other=[],\n",
    "        ),\n",
=======
    "        risks=[\n",
    "            \"The wrong type of flower is identified.\",\n",
    "            \"The flower is not identified.\",\n",
    "        ],\n",
>>>>>>> 5faeb2a2
    "    ),\n",
    "    data=[\n",
    "        DataDescriptor(\n",
    "            description=\"Iris flower dataset.\",\n",
    "            purpos=\"Training\",\n",
    "            classification=DataClassification.UNCLASSIFIED,\n",
    "            access=\"None\",\n",
    "            labeling_method=\"by hand\",\n",
    "            fields=[\n",
    "                FieldDescriptor(\n",
    "                    name=\"Sepal length\",\n",
    "                    description=\"The length of the sepal.\",\n",
    "                    type=\"float\",\n",
    "                    expected_values=\"N/A\",\n",
    "                    missing_values=\"N/A\",\n",
    "                    special_values=\"N/A\",\n",
    "                )\n",
    "            ],\n",
    "            labels=[\n",
    "                LabelDescriptor(description=\"Setosa\", percentage=30.0),\n",
    "                LabelDescriptor(description=\"Versicolour\", percentage=30.0),\n",
    "                LabelDescriptor(description=\"Virginica\", percentage=40.0),\n",
    "            ],\n",
    "            policies=\"N/A\",\n",
    "            rights=\"N/A\",\n",
    "            source=\"https://archive.ics.uci.edu/dataset/53/iris\",\n",
    "        )\n",
    "    ],\n",
    "    model=ModelDescriptor(\n",
    "        development_compute_resources=ModelResourcesDescriptor(\n",
    "            cpu=\"1\", gpu=\"0\", gpu_memory=\"0\", main_memory=\"6MiB\", storage=\"2KiB\"\n",
    "        ),\n",
    "        deployment_platform=\"local server\",\n",
    "        capability_deployment_mechanism=\"API\",\n",
    "        model_source=\"In-house\",\n",
    "        input_specification=[\n",
    "            ModelIODescriptor(\n",
    "                name=\"i1\", description=\"description\", type=\"Vector[150]\"\n",
    "            )\n",
    "        ],\n",
    "        output_specification=[\n",
    "            ModelIODescriptor(\n",
    "                name=\"o1\", description=\"description\", type=\"Vector[3]\"\n",
    "            )\n",
    "        ],\n",
    "        production_compute_resources=ModelResourcesDescriptor(\n",
    "            cpu=\"1\",\n",
    "            gpu=\"0\",\n",
    "            gpu_memory=\"0\",\n",
    "            main_memory=\"6MiB\",\n",
    "            storage=\"2KiB\",\n",
    "        ),\n",
    "    ),\n",
    "    quality_scenarios=[\n",
    "        QASDescriptor(\n",
    "            quality=\"Functional Correctness\",\n",
    "            stimulus=\"The model receives a dimensions of an iris flower\",\n",
    "            source=\"the flower identification application\",\n",
    "            environment=\"normal operations\",\n",
    "            response=\"The model returns proper results\",\n",
    "            measure=\"with an accuracy of 98%\",\n",
    "        ),\n",
    "        QASDescriptor(\n",
    "            quality=\"Functional Correctenss\",\n",
    "            stimulus=\"The model receives measurements of an iris flower from a garden\",\n",
    "            source=\"the flower identification application\",\n",
    "            environment=\"normal operations\",\n",
    "            response=\"The model returns proper results\",\n",
    "            measure=\"with misclassification less than 2\",\n",
    "        ),\n",
    "        QASDescriptor(\n",
    "            quality=\"Functional Correctness\",\n",
    "            stimulus=\"The model receives easurements of an iris flower from a garden\",\n",
    "            source=\"the flower identification application\",\n",
    "            environment=\"normal operations\",\n",
    "            response=\"The model returns proper results\",\n",
    "            measure=\"with a proper distribution\",\n",
    "        ),\n",
    "        QASDescriptor(\n",
    "            quality=\"Resource Uilization\",\n",
    "            stimulus=\"The model is being trained\",\n",
    "            source=\"by model developers\",\n",
    "            environment=\"development time\",\n",
    "            response=\"The model is properly trained\",\n",
    "            measure=\"and requires less than 3 MB of storage.\",\n",
    "        ),\n",
    "        QASDescriptor(\n",
    "            quality=\"Resource Utilization\",\n",
    "            stimulus=\"The model is being trained\",\n",
    "            source=\"by model developers\",\n",
    "            environment=\"development time\",\n",
    "            response=\"The model is properly trained\",\n",
    "            measure=\"without using more than 60 MB of memory\",\n",
    "        ),\n",
    "        QASDescriptor(\n",
    "            quality=\"Resource Utilization\",\n",
    "            stimulus=\"The model is being trained\",\n",
    "            source=\"by model developers\",\n",
    "            environment=\"development time\",\n",
    "            response=\"The model is properly trained\",\n",
    "            measure=\"without using more than 5% of CPU\",\n",
    "        ),\n",
    "    ],\n",
    ")\n",
    "card.save(force=True, parents=True)"
   ]
  },
  {
   "cell_type": "code",
   "execution_count": null,
   "metadata": {},
   "outputs": [],
   "source": []
  }
 ],
 "metadata": {
  "kernelspec": {
   "display_name": ".venv",
   "language": "python",
   "name": "python3"
  },
  "language_info": {
   "codemirror_mode": {
    "name": "ipython",
    "version": 3
   },
   "file_extension": ".py",
   "mimetype": "text/x-python",
   "name": "python",
   "nbconvert_exporter": "python",
   "pygments_lexer": "ipython3",
<<<<<<< HEAD
   "version": "3.11.13"
  }
=======
   "version": "3.10.16"
  },
  "orig_nbformat": 4
>>>>>>> 5faeb2a2
 },
 "nbformat": 4,
 "nbformat_minor": 4
}<|MERGE_RESOLUTION|>--- conflicted
+++ resolved
@@ -79,18 +79,10 @@
     "        problem_type=ProblemType.CLASSIFICATION,\n",
     "        task=\"Flower Classification\",\n",
     "        usage_context=\"A handheld flower identification device.\",\n",
-<<<<<<< HEAD
-    "        risks=RiskDescriptor(\n",
-    "            fp=\"The wrong type of iris flower is identified.\",\n",
-    "            fn=\"The wrong type of iris flower is identified.\",\n",
-    "            other=[],\n",
-    "        ),\n",
-=======
     "        risks=[\n",
     "            \"The wrong type of flower is identified.\",\n",
     "            \"The flower is not identified.\",\n",
     "        ],\n",
->>>>>>> 5faeb2a2
     "    ),\n",
     "    data=[\n",
     "        DataDescriptor(\n",
@@ -222,14 +214,9 @@
    "name": "python",
    "nbconvert_exporter": "python",
    "pygments_lexer": "ipython3",
-<<<<<<< HEAD
-   "version": "3.11.13"
-  }
-=======
    "version": "3.10.16"
   },
   "orig_nbformat": 4
->>>>>>> 5faeb2a2
  },
  "nbformat": 4,
  "nbformat_minor": 4
