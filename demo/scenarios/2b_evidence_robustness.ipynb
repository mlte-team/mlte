{
 "cells": [
  {
   "attachments": {},
   "cell_type": "markdown",
   "metadata": {},
   "source": [
    "## 2b. Evidence - Robustness QAS Measurements\n",
    "\n",
<<<<<<< HEAD
    "Evidence collected in this section checks for the Robustness scenario defined in the previous step. Note that some functions will be loaded from external Python files."
=======
    "Evidence collected in this section checks for the Robustness scenarios defined in the previous step. Note that some functions will be loaded from external Python files.\n",
    "\n",
    "The cell below must contain JSON data about this evidence that will be used to automatically populate the sample test catalog."
   ]
  },
  {
   "cell_type": "code",
   "execution_count": null,
   "metadata": {},
   "outputs": [],
   "source": [
    "{\n",
    "    \"tags\": [\"Computer Vision\"],\n",
    "    \"quality_attribute\": \"Robustness to Noise (Image Blur)\",\n",
    "    \"description\": \"The model receives a picture taken at a garden by a member of the general public, and it is a bit blurry.  The model should still be able to successfully identify the flower at the same rate as non-blurry images. Test data needs to include blurred flower images.  Blurred images will be created using ImageMagick. Three datasets will be generated, each with different amounts of blur: minimal blur, maximum blur, and in between minimal and maximum blur. Blurry images are successfully identified at rates equal to that of non-blurred images. This will be measured using the Wilcoxon Rank-Sum test, with significance at p-value <=0.05.\",\n",
    "    \"inputs\": \"three garden populations, model results on Oxford garden data\",\n",
    "    \"output\": \"robustness to noise\",\n",
    "}"
>>>>>>> 2b252f97
   ]
  },
  {
   "attachments": {},
   "cell_type": "markdown",
   "metadata": {},
   "source": [
    "### Initialize MLTE Context\n",
    "\n",
    "MLTE contains a global context that manages the currently active _session_. Initializing the context tells MLTE how to store all of the artifacts that it produces. This import will also set up global constants related to folders and model to use."
   ]
  },
  {
   "cell_type": "code",
   "execution_count": null,
   "metadata": {},
   "outputs": [],
   "source": [
    "# Sets up context for the model being used, sets up constants related to folders and model data to be used.\n",
    "from demo.scenarios.session import *"
   ]
  },
  {
   "cell_type": "markdown",
   "metadata": {},
   "source": [
    "### Helper Functions\n",
    "\n",
    "General functions and external imports."
   ]
  },
  {
   "cell_type": "code",
   "execution_count": null,
   "metadata": {},
   "outputs": [],
   "source": [
    "# General functions.\n",
    "from demo.scenarios import garden\n",
    "import pandas as pd\n",
    "\n",
    "\n",
    "def calculate_base_accuracy(df_results: pd.DataFrame) -> pd.DataFrame:\n",
    "    # Calculate the base model accuracy result per data label\n",
    "    df_pos = (\n",
    "        df_results[df_results[\"model correct\"] == True].groupby(\"label\").count()\n",
    "    )\n",
    "    # df_pos.drop(columns=[\"predicted_label\"], inplace=True)\n",
    "    df_neg = (\n",
    "        df_results[df_results[\"model correct\"] == False]\n",
    "        .groupby(\"label\")\n",
    "        .count()\n",
    "    )\n",
    "    # df_neg.drop(columns=[\"predicted_label\"], inplace=True)\n",
    "    df_neg.rename(columns={\"model correct\": \"model incorrect\"}, inplace=True)\n",
    "    df_res = df_pos.merge(\n",
    "        df_neg, right_on=\"label\", left_on=\"label\", how=\"outer\"\n",
    "    )\n",
    "    df_res.fillna(0, inplace=True)\n",
    "    df_res[\"model acc\"] = df_res[\"model correct\"] / (\n",
    "        df_res[\"model correct\"] + df_res[\"model incorrect\"]\n",
    "    )\n",
    "    df_res[\"count\"] = df_res[\"model correct\"] + df_res[\"model incorrect\"]\n",
    "    df_res.drop(columns=[\"model correct\", \"model incorrect\"], inplace=True)\n",
    "    df_res.head()\n",
    "\n",
    "    return df_res\n",
    "\n",
    "\n",
    "def calculate_accuracy_per_set(\n",
    "    data_folder: str, df_results: pd.DataFrame, df_res: pd.DataFrame\n",
    ") -> pd.DataFrame:\n",
    "    # Calculate the model accuracy per data label for each blurred data set\n",
    "    base_filename = \"predictions_test\"\n",
    "    ext_filename = \".csv\"\n",
    "    set_filename = [\"_blur2x8\", \"_blur5x8\", \"_blur0x8\", \"_noR\", \"_noG\", \"_noB\"]\n",
    "\n",
    "    col_root = \"model acc\"\n",
    "\n",
    "    for fs in set_filename:\n",
    "        filename = os.path.join(data_folder, base_filename + fs + ext_filename)\n",
    "        colname = col_root + fs\n",
    "\n",
    "        df_temp = pd.read_csv(filename)\n",
    "        # print(df_temp.head())\n",
    "        df_temp = df_temp[[\"model correct\", \"label\"]]\n",
    "\n",
    "        df_pos = (\n",
    "            df_temp[df_temp[\"model correct\"] == True].groupby(\"label\").count()\n",
    "        )\n",
    "        # df_pos.drop(columns=[\"predicted_label\"], inplace=True)\n",
    "        df_neg = (\n",
    "            df_results[df_results[\"model correct\"] == False]\n",
    "            .groupby(\"label\")\n",
    "            .count()\n",
    "        )\n",
    "        # df_neg.drop(columns=[\"predicted_label\"], inplace=True)\n",
    "        df_neg.rename(\n",
    "            columns={\"model correct\": \"model incorrect\"}, inplace=True\n",
    "        )\n",
    "        df_res2 = df_pos.merge(\n",
    "            df_neg,\n",
    "            right_on=\"label\",\n",
    "            left_on=\"label\",\n",
    "            how=\"outer\",\n",
    "        ).fillna(0)\n",
    "        df_res2.fillna(0, inplace=True)\n",
    "\n",
    "        df_res2[colname] = df_res2[\"model correct\"] / (\n",
    "            df_res2[\"model correct\"] + df_res2[\"model incorrect\"]\n",
    "        )\n",
    "        df_res2.drop(columns=[\"model correct\", \"model incorrect\"], inplace=True)\n",
    "\n",
    "        # print(f\"{fs}_DF_RES={df_res.tail()}\")\n",
    "        # print(f\"{fs}_DF_RES2={df_res2.tail()}\")\n",
    "        df_res = df_res.merge(\n",
    "            df_res2, right_on=\"label\", left_on=\"label\", how=\"outer\"\n",
    "        ).fillna(0)\n",
    "\n",
    "    # df_res.head()\n",
    "    return df_res\n",
    "\n",
    "\n",
    "def print_model_accuracy(df_res: pd.DataFrame, key: str, name: str):\n",
    "    model_acc = sum(df_res[key] * df_res[\"count\"]) / sum(df_res[\"count\"])\n",
    "    print(name, model_acc)"
   ]
  },
  {
   "cell_type": "code",
   "execution_count": null,
   "metadata": {},
   "outputs": [],
   "source": [
    "# Prepare all data. Same as the case above, we will use CSV files that contain results of a previous execution of the model.\n",
    "df_results = garden.load_base_results(DATASETS_DIR, \"predictions_test.csv\")\n",
    "df_results = df_results[[\"model correct\", \"label\"]]\n",
    "df_res = calculate_base_accuracy(df_results)\n",
    "df_res = calculate_accuracy_per_set(DATASETS_DIR, df_results, df_res)\n",
    "df_info = garden.load_taxonomy(DATASETS_DIR)\n",
    "df_all = garden.merge_taxonomy_with_results(df_res, df_info, \"label\", \"Label\")\n",
    "\n",
    "# fill in missing model accuracy data\n",
    "df_all[\"model acc_noR\"] = df_all[\"model acc_noR\"].fillna(0)\n",
    "df_all[\"model acc_noG\"] = df_all[\"model acc_noG\"].fillna(0)\n",
    "df_all[\"model acc_noB\"] = df_all[\"model acc_noB\"].fillna(0)"
   ]
  },
  {
   "cell_type": "markdown",
   "metadata": {},
   "source": [
    "### Measurements\n",
    "\n",
    "Now do the actual measurements. First simply see the model accuracy across blurs."
   ]
  },
  {
   "cell_type": "code",
   "execution_count": null,
   "metadata": {},
   "outputs": [],
   "source": [
    "# view changes in model accuracy\n",
    "print_model_accuracy(df_res, \"model acc\", \"base model accuracy\")\n",
    "print_model_accuracy(\n",
    "    df_res, \"model acc_blur2x8\", \"model accuracy with 2x8 blur\"\n",
    ")\n",
    "print_model_accuracy(\n",
    "    df_res, \"model acc_blur5x8\", \"model accuracy with 5x8 blur\"\n",
    ")\n",
    "print_model_accuracy(\n",
    "    df_res, \"model acc_blur0x8\", \"model accuracy with 0x8 blur\"\n",
    ")"
   ]
  },
  {
   "cell_type": "code",
   "execution_count": null,
   "metadata": {},
   "outputs": [],
   "source": [
    "df_res"
   ]
  },
  {
   "cell_type": "markdown",
   "metadata": {},
   "source": [
    "Measure the ranksums (p-value) for all blur cases, using `scipy.stats.ranksums` and the `ExternalMeasurement` wrapper."
   ]
  },
  {
   "cell_type": "code",
   "execution_count": null,
   "metadata": {},
   "outputs": [],
   "source": [
    "import scipy.stats\n",
    "\n",
    "from mlte.evidence.types.array import Array\n",
    "from mlte.measurement.external_measurement import ExternalMeasurement\n",
    "\n",
    "\n",
    "my_blur = [\"2x8\", \"5x8\", \"0x8\"]\n",
    "for i in range(len(my_blur)):\n",
    "    # Define measurements.\n",
    "    ranksum_measurement = ExternalMeasurement(\n",
    "        f\"ranksums blur{my_blur[i]}\", Array, scipy.stats.ranksums\n",
    "    )\n",
    "\n",
    "    # Evaluate.\n",
    "    ranksum: Array = ranksum_measurement.evaluate(\n",
    "        df_res[\"model acc\"], df_res[f\"model acc_blur{my_blur[i]}\"]\n",
    "    )\n",
    "    print(f\"blur {my_blur[i]}: {ranksum}\")\n",
    "\n",
    "    # Inspect values\n",
    "    print(ranksum)\n",
    "\n",
    "    # Save to artifact store\n",
    "    ranksum.save(force=True)"
   ]
  },
  {
   "cell_type": "markdown",
   "metadata": {},
   "source": [
    "Now to next part of the question- is this equal across the phylogenic groups?"
   ]
  },
  {
   "cell_type": "markdown",
   "metadata": {},
   "source": [
    "To do that, we will check for differences of the effect of the blur between families, using the phylohentic grouping of the plant pictures to stratify the data"
   ]
  },
  {
   "cell_type": "code",
   "execution_count": null,
   "metadata": {},
   "outputs": [],
   "source": [
    "from typing import List\n",
    "\n",
    "from demo.scenarios.evidence.multiple_ranksums import MultipleRanksums\n",
    "\n",
    "# use the initial result, blur columns to anaylze effect of blur\n",
    "df_all[\"delta_2x8\"] = df_all[\"model acc\"] - df_all[\"model acc_blur2x8\"]\n",
    "df_all[\"delta_5x8\"] = df_all[\"model acc\"] - df_all[\"model acc_blur5x8\"]\n",
    "df_all[\"delta_0x8\"] = df_all[\"model acc\"] - df_all[\"model acc_blur0x8\"]\n",
    "\n",
    "pops = df_all[\"Order\"].unique().tolist()\n",
    "blurs = [\n",
    "    \"delta_2x8\",\n",
    "    \"delta_5x8\",\n",
    "    \"delta_0x8\",\n",
    "]\n",
    "\n",
    "\n",
    "def run_ranksum(samp1, samp2):\n",
    "    res = scipy.stats.ranksums(samp1, samp2)\n",
    "    float_list = [float(x) for x in res]\n",
    "    # print(float(res))\n",
    "    return float_list\n",
    "\n",
    "\n",
    "def calculate_multiple_ranksums(df_all, pops, blurs):\n",
    "    ranksums: List = []\n",
    "    for i in range(len(blurs)):\n",
    "        for p1 in range(len(pops)):  # pop1 in pops:\n",
    "            pop1 = pops[p1]\n",
    "            for p2 in range(p1, len(pops)):  # pop2 in pops:\n",
    "                pop2 = pops[p2]\n",
    "                ranksum_measurement = ExternalMeasurement(\n",
    "                    f\"ranksums Order {pop1}-{pop2} blur{blurs[i]}\",\n",
    "                    Array,\n",
    "                    run_ranksum,  # scipy.stats.ranksums,\n",
    "                )\n",
    "                ranksum: Array = ranksum_measurement.evaluate(\n",
    "                    df_all[df_all[\"Order\"] == pop1][blurs[i]],\n",
    "                    df_all[df_all[\"Order\"] == pop2][blurs[i]],\n",
    "                )\n",
    "                # print(f\"blur {blurs[i]}: {ranksum}\")\n",
    "\n",
    "                ranksums.append({ranksum.identifier: ranksum.array})\n",
    "    return ranksums\n",
    "\n",
    "\n",
    "multiple_ranksums_meas = ExternalMeasurement(\n",
    "    f\"effect of blur across families\",\n",
    "    MultipleRanksums,\n",
    "    calculate_multiple_ranksums,\n",
    ")\n",
    "multiple_ranksums: MultipleRanksums = multiple_ranksums_meas.evaluate(\n",
    "    df_all, pops, blurs\n",
    ")\n",
    "multiple_ranksums.num_pops = len(pops)\n",
    "multiple_ranksums.save(force=True)"
   ]
  },
  {
   "cell_type": "code",
   "execution_count": null,
   "metadata": {},
   "outputs": [],
   "source": []
  }
 ],
 "metadata": {
  "kernelspec": {
   "display_name": ".venv",
   "language": "python",
   "name": "python3"
  },
  "language_info": {
   "codemirror_mode": {
    "name": "ipython",
    "version": 3
   },
   "file_extension": ".py",
   "mimetype": "text/x-python",
   "name": "python",
   "nbconvert_exporter": "python",
   "pygments_lexer": "ipython3",
   "version": "3.12.11"
  }
 },
 "nbformat": 4,
 "nbformat_minor": 4
}<|MERGE_RESOLUTION|>--- conflicted
+++ resolved
@@ -7,9 +7,6 @@
    "source": [
     "## 2b. Evidence - Robustness QAS Measurements\n",
     "\n",
-<<<<<<< HEAD
-    "Evidence collected in this section checks for the Robustness scenario defined in the previous step. Note that some functions will be loaded from external Python files."
-=======
     "Evidence collected in this section checks for the Robustness scenarios defined in the previous step. Note that some functions will be loaded from external Python files.\n",
     "\n",
     "The cell below must contain JSON data about this evidence that will be used to automatically populate the sample test catalog."
@@ -28,7 +25,6 @@
     "    \"inputs\": \"three garden populations, model results on Oxford garden data\",\n",
     "    \"output\": \"robustness to noise\",\n",
     "}"
->>>>>>> 2b252f97
    ]
   },
   {
