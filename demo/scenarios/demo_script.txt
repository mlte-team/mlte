--- conflicted
+++ resolved
@@ -1,11 +1,6 @@
 Pre-Demo Steps:
-<<<<<<< HEAD
- - Execute the Requirements and Demos steps from the Setup section in https://mlte.readthedocs.io/en/latest/development/#quickstart. 
+ - Execute the Requirements and Demos steps (and optionally the Python Version Support step if needed) in the Setup section in https://mlte.readthedocs.io/en/latest/development/#quickstart. 
  - Execute all notebooks in demo/scenarios so that the results can be seen in the notebooks themselves. This can be done in VSCode, or in another program that runs Jupyter Notebooks. Be sure to run the notebooks in the virtual environment created at the beginning, so that all dependencies are installed.
-=======
- - Execute the Requirements and Demos steps (and optionally the Python Version Support step if needed) from the Setup seciton in https://mlte.readthedocs.io/en/latest/development/#quickstart. 
- - Execute all notebooks so that the results can be seen in the notebooks themselves. This can be done in VSCode, or in another program that runs Jupyter Notebooks. Be sure to run the notebooks in the virtual environment created at the beginning, so that all dependencies are installed.
->>>>>>> 7f9c8d89
  - Ensure that the Docker daemon is running.
  - Execute run_environment.sh from demo/scenarios to get the frontend and backend working.
 
