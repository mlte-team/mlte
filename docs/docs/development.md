# Development

This document describes some of the development practices used within `MLTE`.

## Quickstart

Use `poetry` to create a Python virtual environment and install the required runtime and development packages. This requires you to install `poetry` on your system first (see https://python-poetry.org/docs/#installation). Once it is installed, you can set up your environment like this (note the inclusion of dev dependency groups below):

```bash
$ python -m venv .venv
$ source .venv/bin/activate
$ poetry install --with qa,test,build,docs
```

Instead of activating the environment, you can also choose to use `poetry run` to run specific commands.

Now you are ready to start working on `MLTE`!

## Demos

There are several demos available in the `demo\` folder, as Jupyter notebooks. To run them, you need to install their dependencies first. This can be done with:

```bash
$ poetry install --with demo
```

If using macOS, please also install this additional group:

```bash
$ poetry install --with demo-mac
```

## Project Development Commands

You can run most project commands (to format sources, lint, etc.), in two ways: using the commands in the included Makefile, or running things manually. Using the Makefile works on UNIX-like systems (or anywhere `make` is available), and is shorter to type. Alternatively, you can run each command manually. The sections below describe how to run commands in both ways.

Also, the commands below do not assume that you have your virtual environment enabled. Calling `poetry run` ensures things run in the current virtual environment even if it is not activated. If you manually activate your virtual environment with `source .venv/bin/activate` (see above), you can run all the commands below without the `poetry run` prefix.

### Import Sorting

We sort all Python imports code in this project with <a href="https://github.com/PyCQA/isort" target="_blank">`isort`</a>. Assuming you have followed the instructions in the [Quickstart](#quickstart), you can run this locally with:

```bash
$ poetry run make isort
```

Alternatively, you can run `isort` manually from the project root:

```bash
$ poetry run isort mlte/
$ poetry run isort test/
```

Code that does not satisfy the formatter will be rejected from pull requests.

### Source Formatting

We format all Python code in this project with the <a href="https://github.com/psf/black" target="_blank">`black`</a> source formatter. Assuming you have followed the instructions in the [Quickstart](#quickstart), you can run the formatter locally with:

```bash
$ poetry run make format
```

Alternatively, you can run `black` manually from the project root:

```bash
$ poetry run black mlte/
$ poetry run black test/
```

Code that does not satisfy the formatter will be rejected from pull requests.

### Source Linting

We lint all Python code in this project with the <a href="https://flake8.pycqa.org/en/latest/" target="_blank">`flake8`</a> source linter. Assuming you have followed the instructions in the [Quickstart](#quickstart), you can run the linter locally with:

```bash
$ poetry run make lint
```

Alternatively, you can run `flake8` manually from the project root:

```bash
$ poetry run flake8 mlte/
$ poetry run flake8 test/
```

Code that does not satisfy the linter will be rejected from pull requests.

### Static Type Checking

We run static type-checking with <a href="http://mypy-lang.org/" target="_blank">`mypy`</a>. Assuming you have followed the instructions in the [Quickstart](#quickstart), you can run the type-checker locally with:

```bash
$ poetry run make typecheck
```

Alternatively, you can run `mypy` manually from the project root:

```bash
$ poetry run mypy mlte/
$ poetry run mypy test/
```

Code that does not satisfy static type-checking will be rejected from pull requests.

### Doc Generation

More details in the [Documentation](#documentation) section, but to run document generation from the make command, run this: 

```bash
$ poetry run make docs
```

### Unit Tests

We unit test the `MLTE` library with the <a href="https://docs.pytest.org/en/7.0.x/contents.html" target="_blank">`pytest`</a> package, a test-runner for Python. Assuming you have followed the instructions in the [Quickstart](#quickstart), you can run unit tests locally with:

```bash
$ poetry run make test
```

Alternatively, you can run the tests manually from the project root:

```bash
$ poetry run pytest test
```

Unit tests failures result in build failures in CI.

To test the Juypter notebooks present in the demo folders, run:

```bash
$ poetry run make demo-test
```

### Model Schema Generation

The artifacts used by `MLTE` have schemas that are used to validate them. These schemas need to be updated if their internal structure (code) changes. Assuming you have followed the instructions in the [Quickstart](#quickstart), you can do this locally with:

```bash
$ poetry run make gen
```

Alternatively, you can run this manually from the project root:

```bash
$ poetry run python tools/schema.py generate mlte --verbose
```

Unit test failures result in build failures in CI.

### Make Shorthand Commands

There are a couple of shorthand commands in the Makefile to run several of the above commands at the same time. The most useful ones include:

* `poetry run make qa`: execues the source sorting, formatting, source linting, and static type checking commands.
* `poetry run make ci`: execues the same commands as `qa`, but also runs `gen` to generate updated schemas if needed, and runs `test` to execute the unit tests.


## Front End

Front end development requires Node.js. The front end was developed using v20.11.0; the latest LTS version can be found <a href="https://nodejs.org/en" target="_blank">here</a>.

To initialize the development environment for the front end, navigate to the subfolder `./mlte/frontend/nuxt-app` and run:

```bash
$ npm install
$ npx gulp compile
$ npx gulp init
```

If there are issues with `npm install`, try this instead:

```bash
$ npm install --ignore-scripts
$ npm install
$ npx gulp compile
$ npx gulp init
```

Now the environment is set up and the front end can be run with the following command:

```bash
$ npm run dev
```

This will run the front end at `http://localhost:3000` so be sure to specify that as an allowed origin when running the backend. The backend can be run with a command like this one (using a file system store, in the local ./store folder):

```bash
$ mlte backend --store-uri fs://store --allowed-origins http://localhost:3000
```

### Front End Formatting and Linting

We format and lint all .vue, .js, and .ts files with <a href="https://eslint.org/" target="_blank">ESLint</a>, which can be run locally from the root of the nuxt application.

```bash
$ npm run lint
```

### Front End Static Type Checking
All typescript code takes advantage of static typing. This type checking can be done by running the following command:

```bash
$ npx vue-tsc
```

## Continuous Integration

We utilize <a href="https://docs.github.com/en/actions" target="_blank">GitHub Actions</a> for continuous integration.

## Documentation

We build documentation with <a href="https://www.mkdocs.org" target="_blank">`mkdocs`</a> and host documentation on <a href="https://readthedocs.org/" target="_blank">ReadTheDocs</a>. A webhook is set up in the MLTE repository to trigger an integration effect on ReadTheDocs when certain changes to the repo are made.

<<<<<<< HEAD
We maintain a group of requirements for building the documentation under the `docs` optional group. To build the documentation locally, install the requirements from this group, either in the same dev environment or a separate one:
=======
We maintain a group of requirements for building the documentation under asthe `docs` optional group. They are installed if you follow the general instructions to set up the environment. But if you only want to build the documentation locally, install the requirements from this group, either in the same dev environment or a separate one:
>>>>>>> 2b7a7098

```bash
$ poetry install --with docs
```

Now you can build and serve the documentation with the following command, when run from inside the `docs/` folder:

```bash
$ mkdocs serve
```

You can preview the documentation accessing <a href="http://127.0.0.1:8000/" target="_blank">http://127.0.0.1:8000/</a> on your browser.

## Versioning and Publishing

### Versioning

We follow semantic versioning when versioning the `MLTE` package. We use <a href="https://github.com/c4urself/bump2version" target="_blank">`bump2version`</a> to consistently update versions across the project. A configuration file is provided in `.bumpversion.cfg` at the root of the project.

Bumping the version for a new release can be accomplished with:

```bash
$ bumpversion patch
```

where `patch` may be replaced with `minor` or `major` as appropriate for the release. You may need to use:

```bash
$ bumpversion --allow-dirty patch
```

### Publishing

We publish the `MLTE` package on <a href="https://pypi.org/" target="_blank">PyPi</a>. Ensure you have properly incremented the version for the new release, as described in [Versioning](#versioning).

To build the frontend and then the whole package, it is enough to execute the following command from the main repo folder:
```bash
$ bash build.sh
```

You can also do this manually:
1. Build the static distribution for the front end; the command below assumes that you have the dependencies for frontend builds installed:

```bash
$ cd mlte/frontend/nuxt-app && npm run build
```

2. Create the source distribution and wheel from the main repo folder:

```bash
$ poetry build
```

Once the package is built, publish the package to `PyPi` using a PyPi API token:

```bash
$ poetry publish --username __token__ --password <TOKEN>
```

## Docker Integration

We package the `MLTE` backend as a set of Docker container images. To build the image from the source repository, run:

```bash
# From inside the docker/ folder
bash build.sh
```

Run the containers with:

```bash
# From inside the docker/deployment folder
bash start.sh
```

This exposes the backend on the host at `localhost:8080`, and the frontend at `localhost:8080`. By default, PostgreSQL database is used in a container, and the data is mapped to the local `./pgdata` folder.

You can CTRL+C to stop seeing the output in the console, but the containers will continue running. You can check back the current logs at any time with:

```bash
# From inside the docker/deployment folder
bash logs.sh
```

Stop the containers with:

```bash
# From inside the docker/deployment folder
bash stop.sh
```

## Python Version Support

Currently, `MLTE` supports the following Python versions:

- `3.9`
- `3.10`
- `3.11`

<a href="https://github.com/pyenv/pyenv" target="_blank">`pyenv`</a> can be used to manage multiple Python versions locally. The following procedure can be used to ensure you are running the Python version you need. This procedure only needs to be performed once, during initial version establishment, meaning you _probably_ don't need to be repeating this step in order to contribute to `MLTE`.

### Establishing Depdencies for a Particular Python Version

Install the desired version with:

```bash
export VERSION=3.9

# Install the desired version
pyenv install $VERSION
# Activate the desired version
pyenv local $VERSION
# Confirm the version
python --version
Python 3.9.16
```

With the proper version activated, use `poetry` as described in [QuickStart](#quickstart) to create a virtual environment and install dependencies.

```bash
# Check QA mechanisms
make check
# Run tests
make test
```

Once all QA checks and unit tests pass, we can be assured that the environment dependencies are properly specified.

## Contributing

To contribute to `MLTE`, check out our <a href="https://github.com/mlte-team/mlte" target="_blank">GitHub</a>!<|MERGE_RESOLUTION|>--- conflicted
+++ resolved
@@ -214,11 +214,7 @@
 
 We build documentation with <a href="https://www.mkdocs.org" target="_blank">`mkdocs`</a> and host documentation on <a href="https://readthedocs.org/" target="_blank">ReadTheDocs</a>. A webhook is set up in the MLTE repository to trigger an integration effect on ReadTheDocs when certain changes to the repo are made.
 
-<<<<<<< HEAD
-We maintain a group of requirements for building the documentation under the `docs` optional group. To build the documentation locally, install the requirements from this group, either in the same dev environment or a separate one:
-=======
 We maintain a group of requirements for building the documentation under asthe `docs` optional group. They are installed if you follow the general instructions to set up the environment. But if you only want to build the documentation locally, install the requirements from this group, either in the same dev environment or a separate one:
->>>>>>> 2b7a7098
 
 ```bash
 $ poetry install --with docs
