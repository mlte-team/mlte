--- conflicted
+++ resolved
@@ -35,11 +35,7 @@
     QuantitiveAnalysisDescriptor,
     ReportModel,
 )
-<<<<<<< HEAD
 from mlte.spec.model import ConditionModel, QACategoryModel, SpecModel
-=======
-from mlte.spec.model import PropertyModel, SpecModel
->>>>>>> 582c376e
 from mlte.validation.model import ResultModel, ValidatedSpecModel
 from mlte.validation.model_condition import ConditionModel
 from mlte.validation.validator import Validator
