"""
test/measurement/memory/test_local_process_memory_utilization.py

Unit test for LocalProcessMemoryUtilization measurement.
"""

import importlib
import time
import typing
from collections import namedtuple
from typing import Tuple
from unittest.mock import MagicMock, patch

import pint
import pytest

from mlte.context.context import Context
from mlte.measurement.memory import (
    NvidiaGPUMemoryStatistics,
    NvidiaGPUMemoryUtilization,
)
from mlte.measurement.memory.nvidia_gpu_memory_utilization import (
    _get_nvml_memory_usage_bytes,
)
from mlte.measurement.process_measurement import ProcessMeasurement
from mlte.measurement.units import Quantity, Units
from mlte.store.artifact.store import ArtifactStore
from mlte.validation.validator import Validator
from test.evidence.types.helper import get_sample_evidence_metadata
from test.store.artifact.fixture import store_with_context  # noqa

# =================================================================================================
#  _   _ _   _ _ _ _   _
# | | | | |_(_) (_) |_(_)___ ___
# | |_| |  _| | | |  _| / -_|_-<
#  \___/ \__|_|_|_|\__|_\___/__/
# =================================================================================================


def get_cuda_load_command(delay_sec: int = 2) -> list[str]:
    """
    Returns a command that allocates some memory (4MB) on the cuda device then sleeps for dealy.
    :param delay_sec: The amount of time to sleep.
    :return: A formatted single command string to hand to subprocess
    """
    # TODO: Should we stair-step for measurement purposes?
    # In theory this should allocate 4 MiB (1024 * 1204 * 32bits)
    # Example of output command we aare creating
    # python -c "import time; import torch;
    # torch.ones(1024, 1024, device='cuda', dtype=torch.int32); time.sleep(2)"
    cmd = [
        "import time",
        "import torch",
        "torch.ones(1024, 1024, device='cuda', dtype=torch.int32)",
        f"time.sleep({delay_sec})",
    ]

    # The command must be a list. So, add python and join the python command
    return ["python", "-c", "; ".join(cmd)]


def has_torch_cuda() -> bool:
    """
    Checks to see if torch and cuda are available. We need both of these for this test.
    :return: True if we have access to torch and cuda.
    """
    # DESIGN NOTE: Arguably, we could use nvidia-smi alone to see if we have access to cuda, but
    # we don't have code to load the cuda device without torch. We could use a different package
    # such as cupy, but that still requires something that probably isn't installed.

    try:
        torch = importlib.import_module("torch")
        return bool(torch.cuda.is_available())
    except ModuleNotFoundError:
        # The module isn't there, so we can't run our experiment anyway
        return False
    except AttributeError:
        # We had some other error so we can't run the test with cuda either.
        return False


def has_pynvml():
    """
    Checks to see if pynvml is available without actually trying to import.
    :return: True if available for import.
    """
    import importlib.util

    spec = importlib.util.find_spec("pynvml")
    return spec is not None


# =================================================================================================
# NvidiaGPUMemoryUtilization
# =================================================================================================
def test_constructor_type():
    """ "Checks that the constructor sets up type properly."""
<<<<<<< HEAD
    m = NvidiaGPUMemoryUtilization("id", 1)
=======
    m = NvidiaGPUMemoryConsumption("id", gpu_id=1)
>>>>>>> e06d5b92

    assert (
        m.evidence_metadata
        and m.evidence_metadata.measurement.measurement_class
        == "mlte.measurement.memory.nvidia_gpu_memory_utilization.NvidiaGPUMemoryUtilization"
    )
    assert m.gpu_id == 1


def test_nvidia_faking_gpu():
    """
    This test checks to see that the underlying internal API is wired properly to get values
    from the nvml library.
    :return: None
    """
    # TODO: Should I used pint here?
    one_GiB = 1024**3
    MemInfoMock = namedtuple("MemInfoMock", ["total", "free", "used"])

    # We have to patch the path to where it was actually included to make sure we get the right
    # instance mocked
    with patch(
        "mlte.measurement.memory.nvidia_gpu_memory_utilization.import_module"
    ) as mock_import_module:
        # Configure the mock to return a specific mock object
        mem_info_mock = MemInfoMock(
            total=3 * one_GiB, free=2 * one_GiB, used=1 * one_GiB
        )

        mocked_pynvml = MagicMock()
        mocked_pynvml.nvmlDeviceGetCount.return_value = 2
        mocked_pynvml.nvmlDeviceGetHandleByIndex.return_value = 1
        mocked_pynvml.nvmlDeviceGetMemoryInfo.return_value = mem_info_mock

        mock_import_module.return_value = mocked_pynvml

        # Now, at this point import_lib is mocked and will return a fake library.
        # So, we should be able to call our function and get the value that mem_info would return
        ret_val = _get_nvml_memory_usage_bytes(0)
        assert ret_val == mem_info_mock.used


@pytest.mark.skipif(
    not has_torch_cuda(),
    reason="NvidiaGPUMemoryUtilization requires cuda to test.",
)
def test_nvidia_get_memory_usage():
    """
    Use the low level API without mocking nvml to see that it can get a value
    :return: None
    """
    # If we don't have a gpu, we'll just get some value back and shouldn't just crash
    _get_nvml_memory_usage_bytes(0)


@pytest.mark.skipif(
    has_pynvml(),
    reason="NvidiaGPUMemoryUtilization has pynvml so can't test errors.",
)
def test_nvidia_get_memory_usage_no_pynvlm():
    assert _get_nvml_memory_usage_bytes(0) == -1


@pytest.mark.skipif(
    not has_torch_cuda(),
    reason="NvidiaGPUMemoryUtilization requires cuda to test.",
)
def test_memory_evaluate() -> None:
    start = time.time()

    # NOTE: This assumes that the testing environment has access to gpu0
    m = NvidiaGPUMemoryUtilization("identifier")

    # Capture memory utilization; blocks until process exit
    delay = 2
    stats: NvidiaGPUMemoryStatistics = typing.cast(
        NvidiaGPUMemoryStatistics, m.evaluate(get_cuda_load_command(delay))
    )

    # NOTE: Because of multiple GPU users, we just need to read some >0 value.
    assert stats.max.magnitude > 0
    assert stats.avg.magnitude > 0
    assert stats.min.magnitude >= 0
    assert len(str(stats)) > 0
    assert int(time.time() - start) >= delay


@pytest.mark.skipif(
    not has_torch_cuda(),
    reason="NvidiaGPUMemoryUtilization requires cuda to test.",
)
def test_memory_evaluate_async() -> None:
    start = time.time()

    delay = 2
    cmd = get_cuda_load_command(delay)

<<<<<<< HEAD
    pid = ProcessMeasurement.start_process(cmd[0], cmd[1:])
    m = NvidiaGPUMemoryUtilization("identifier")
=======
    pid = ProcessMeasurement.start_process(cmd)
    m = NvidiaGPUMemoryConsumption("identifier")
>>>>>>> e06d5b92

    # Capture gpu memory utilization; blocks until process exit
    m.evaluate_async(pid)
    stats = m.wait_for_output()

    # NOTE: Because of multiple GPU users, we just need to read some >0 value.
    assert len(str(stats)) > 0
    assert int(time.time() - start) >= delay


@pytest.mark.skipif(
    not has_torch_cuda(),
    reason="NvidiaGPUMemoryUtilization requires cuda to test.",
)
def test_memory_validate_success() -> None:
    m = NvidiaGPUMemoryUtilization("identifier")

    # Blocks until process exit
    delay = 2
    # TODO: Why specify units?
    stats = m.evaluate(get_cuda_load_command(delay), unit=Units.mebibyte)

    validator = Validator(bool_exp=lambda _: True, success="yay", failure="oh")
    vr = validator.validate(stats)
    assert bool(vr)


@pytest.mark.skipif(
    not has_torch_cuda(),
    reason="NvidiaGPUMemoryUtilization requires cuda to test.",
)
def test_memory_validate_failure() -> None:
    m = NvidiaGPUMemoryUtilization("identifier")

    # Blocks until process exit
    delay = 2
    stats = m.evaluate(get_cuda_load_command(delay))

    vr = Validator(
        bool_exp=lambda _: False, success="yay", failure="oh"
    ).validate(stats)
    assert not bool(vr)


# =================================================================================================
# NvidiaGPUMemoryStatistics
# =================================================================================================


def test_statistics_construction():
    m = get_sample_evidence_metadata()

    stats = NvidiaGPUMemoryStatistics(1, 2, 4).with_metadata(m)
    assert stats.avg == Quantity(1, Units.mebibyte)
    assert stats.min == Quantity(2, Units.mebibyte)
    assert stats.max == Quantity(4, Units.mebibyte)
    assert stats.unit == Units.mebibyte

    stats = NvidiaGPUMemoryStatistics(4, 6, 8, Units.gibibyte).with_metadata(m)
    assert stats.avg == Quantity(4, Units.gibibyte)
    assert stats.min == Quantity(6, Units.gibibyte)
    assert stats.max == Quantity(8, Units.gibibyte)
    assert stats.unit == Units.gibibyte


def test_result_save_load(
    store_with_context: Tuple[ArtifactStore, Context]  # noqa
) -> None:
    store, ctx = store_with_context

    stats = NvidiaGPUMemoryStatistics(50, 10, 800).with_metadata(
        get_sample_evidence_metadata()
    )
    stats.save_with(ctx, store)

    r: NvidiaGPUMemoryStatistics = typing.cast(
        NvidiaGPUMemoryStatistics,
        NvidiaGPUMemoryStatistics.load_with(
            "evidence.test_id", context=ctx, store=store
        ),
    )
    assert r.avg == stats.avg
    assert r.min == stats.min
    assert r.max == stats.max


def test_max_utilization_less_than() -> None:
    # Default units should work across the two classes.
    m = get_sample_evidence_metadata()

    validator = NvidiaGPUMemoryStatistics.max_utilization_less_than(3)

    # Less than case
    res = validator.validate(
        NvidiaGPUMemoryStatistics(avg=2, max=2, min=1).with_metadata(m)
    )
    assert bool(res)

    # Greater than case
    res = validator.validate(
        NvidiaGPUMemoryStatistics(avg=2, max=4, min=1).with_metadata(m)
    )
    assert not bool(res)

    # Equals case
    res = validator.validate(
        NvidiaGPUMemoryStatistics(avg=2, max=3, min=1).with_metadata(m)
    )
    assert not bool(res)


def test_max_utilization_less_than_in_bytes() -> None:
    # The units shouldn't matter
    m = get_sample_evidence_metadata()

    validator = NvidiaGPUMemoryStatistics.max_utilization_less_than(
        3, unit=Units.bytes
    )

    # Less than case
    res = validator.validate(
        NvidiaGPUMemoryStatistics(
            avg=2, max=2, min=1, unit=Units.bytes
        ).with_metadata(m)
    )
    assert bool(res)

    # Greater than case
    res = validator.validate(
        NvidiaGPUMemoryStatistics(
            avg=2, max=4, min=1, unit=Units.bytes
        ).with_metadata(m)
    )
    assert not bool(res)

    # Equals case
    res = validator.validate(
        NvidiaGPUMemoryStatistics(
            avg=2, max=3, min=1, unit=Units.bytes
        ).with_metadata(m)
    )
    assert not bool(res)


def test_max_utilization_less_than_invalid_unit() -> None:
    with pytest.raises(pint.UndefinedUnitError):
        _ = NvidiaGPUMemoryStatistics.max_utilization_less_than(
            3000, Units.fakeunit
        )


def test_avg_utilization_less_than() -> None:
    m = get_sample_evidence_metadata()

    validator = NvidiaGPUMemoryStatistics.average_utilization_less_than(3)

    # Less than case
    res = validator.validate(
        NvidiaGPUMemoryStatistics(avg=2, max=2, min=1).with_metadata(m)
    )
    assert bool(res)

    # Greater than case
    res = validator.validate(
        NvidiaGPUMemoryStatistics(avg=4, max=2, min=1).with_metadata(m)
    )
    assert not bool(res)

    # Equals case
    res = validator.validate(
        NvidiaGPUMemoryStatistics(avg=3, max=2, min=1).with_metadata(m)
    )
    assert not bool(res)


def test_avg_utilization_less_than_in_bytes() -> None:
    m = get_sample_evidence_metadata()

    validator = NvidiaGPUMemoryStatistics.average_utilization_less_than(
        3000, Units.bytes
    )

    # Less than case
    res = validator.validate(
        NvidiaGPUMemoryStatistics(
            avg=2000, max=2000, min=1000, unit=Units.bytes
        ).with_metadata(m)
    )
    assert bool(res)

    # Greater than case
    res = validator.validate(
        NvidiaGPUMemoryStatistics(
            avg=4000, max=2000, min=1000, unit=Units.bytes
        ).with_metadata(m)
    )
    assert not bool(res)

    # Equals case
    res = validator.validate(
        NvidiaGPUMemoryStatistics(
            avg=3000, max=2000, min=1000, unit=Units.bytes
        ).with_metadata(m)
    )
    assert not bool(res)


def test_average_utilization_less_than_invalid_unit() -> None:
    with pytest.raises(pint.UndefinedUnitError):
        _ = NvidiaGPUMemoryStatistics.average_utilization_less_than(
            3000, Units.fakeunit
        )<|MERGE_RESOLUTION|>--- conflicted
+++ resolved
@@ -95,11 +95,7 @@
 # =================================================================================================
 def test_constructor_type():
     """ "Checks that the constructor sets up type properly."""
-<<<<<<< HEAD
-    m = NvidiaGPUMemoryUtilization("id", 1)
-=======
-    m = NvidiaGPUMemoryConsumption("id", gpu_id=1)
->>>>>>> e06d5b92
+    m = NvidiaGPUMemoryUtilization("id", gpu_id=1)
 
     assert (
         m.evidence_metadata
@@ -197,13 +193,8 @@
     delay = 2
     cmd = get_cuda_load_command(delay)
 
-<<<<<<< HEAD
-    pid = ProcessMeasurement.start_process(cmd[0], cmd[1:])
+    pid = ProcessMeasurement.start_process(cmd)
     m = NvidiaGPUMemoryUtilization("identifier")
-=======
-    pid = ProcessMeasurement.start_process(cmd)
-    m = NvidiaGPUMemoryConsumption("identifier")
->>>>>>> e06d5b92
 
     # Capture gpu memory utilization; blocks until process exit
     m.evaluate_async(pid)
