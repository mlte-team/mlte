<<<<<<< HEAD
"""
test/measurement/memory/test_local_process_memory_utilization.py

Unit test for LocalProcessMemoryUtilization measurement.
"""
=======
"""Unit test for LocalProcessMemoryConsumption measurement."""
>>>>>>> e06d5b92

import os
import time
import typing
from typing import Tuple

import pint
import pytest

from mlte.context.context import Context
from mlte.measurement.memory import (
    LocalProcessMemoryUtilization,
    MemoryStatistics,
)
from mlte.measurement.process_measurement import ProcessMeasurement
from mlte.measurement.units import Units
from mlte.store.artifact.store import ArtifactStore
from mlte.validation.validator import Validator
from test.evidence.types.helper import get_sample_evidence_metadata
from test.store.artifact.fixture import store_with_context  # noqa
from test.support.meta import path_to_support

# The spin duration, in seconds
SPIN_DURATION = 2
SPIN_COMMAND = [
    "python3",
    os.path.join(path_to_support(), "spin.py"),
    str(SPIN_DURATION),
]


def test_constructor_type():
    """ "Checks that the constructor sets up type properly."""
    m = LocalProcessMemoryUtilization("id")

    assert (
        m.evidence_metadata
        and m.evidence_metadata.measurement.measurement_class
        == "mlte.measurement.memory.local_process_memory_utilization.LocalProcessMemoryUtilization"
    )


def test_memory_evaluate() -> None:
    start = time.time()

    m = LocalProcessMemoryUtilization("identifier")

    # Capture memory utilization; blocks until process exit
    stats = m.evaluate(SPIN_COMMAND)

    assert len(str(stats)) > 0
    assert int(time.time() - start) >= SPIN_DURATION


def test_memory_evaluate_async() -> None:
    start = time.time()

<<<<<<< HEAD
    pid = ProcessMeasurement.start_process(SPIN_COMMAND[0], SPIN_COMMAND[1:])
    m = LocalProcessMemoryUtilization("identifier")
=======
    pid = ProcessMeasurement.start_process(SPIN_COMMAND)
    m = LocalProcessMemoryConsumption("identifier")
>>>>>>> e06d5b92

    # Capture memory utilization; blocks until process exit
    m.evaluate_async(pid)
    stats = m.wait_for_output()

    assert len(str(stats)) > 0
    assert int(time.time() - start) >= SPIN_DURATION


def test_memory_validate_success() -> None:
    m = LocalProcessMemoryUtilization("identifier")

    # Blocks until process exit
    stats = m.evaluate(SPIN_COMMAND, unit=Units.megabyte)

    validator = Validator(bool_exp=lambda _: True, success="yay", failure="oh")
    vr = validator.validate(stats)
    assert bool(vr)


def test_memory_validate_failure() -> None:

    m = LocalProcessMemoryUtilization("identifier")

    # Blocks until process exit
    stats = m.evaluate(SPIN_COMMAND)

    vr = Validator(
        bool_exp=lambda _: False, success="yay", failure="oh"
    ).validate(stats)
    assert not bool(vr)


def test_result_save_load(
    store_with_context: Tuple[ArtifactStore, Context]  # noqa
) -> None:
    store, ctx = store_with_context

    stats = MemoryStatistics(50, 10, 800).with_metadata(
        get_sample_evidence_metadata()
    )
    stats.save_with(ctx, store)

    r: MemoryStatistics = typing.cast(
        MemoryStatistics,
        MemoryStatistics.load_with(
            "evidence.test_id", context=ctx, store=store
        ),
    )
    assert r.avg == stats.avg
    assert r.min == stats.min
    assert r.max == stats.max


def test_max_utilization_less_than() -> None:
    m = get_sample_evidence_metadata()

    validator = MemoryStatistics.max_utilization_less_than(3)

    res = validator.validate(
        MemoryStatistics(avg=2, max=2, min=1).with_metadata(m)
    )
    assert bool(res)

    res = validator.validate(
        MemoryStatistics(avg=2, max=4, min=1).with_metadata(m)
    )
    assert not bool(res)

    res = validator.validate(
        MemoryStatistics(avg=2, max=3, min=1).with_metadata(m)
    )
    assert not bool(res)


def test_max_utilization_less_than_in_bytes() -> None:
    m = get_sample_evidence_metadata()

    validator = MemoryStatistics.max_utilization_less_than(3000, Units.bytes)

    res = validator.validate(
        MemoryStatistics(avg=2, max=2, min=1).with_metadata(m)
    )
    assert bool(res)

    res = validator.validate(
        MemoryStatistics(avg=2, max=4, min=1).with_metadata(m)
    )
    assert not bool(res)

    res = validator.validate(
        MemoryStatistics(avg=2, max=3, min=1).with_metadata(m)
    )
    assert not bool(res)


def test_max_utilization_less_than_invalid_unit() -> None:
    with pytest.raises(pint.UndefinedUnitError):
        _ = MemoryStatistics.max_utilization_less_than(3000, Units.fakeunit)


def test_avg_utilization_less_than() -> None:
    m = get_sample_evidence_metadata()

    validator = MemoryStatistics.average_utilization_less_than(3)

    res = validator.validate(
        MemoryStatistics(avg=2, max=2, min=1).with_metadata(m)
    )
    assert bool(res)

    res = validator.validate(
        MemoryStatistics(avg=4, max=2, min=1).with_metadata(m)
    )
    assert not bool(res)

    res = validator.validate(
        MemoryStatistics(avg=3, max=2, min=1).with_metadata(m)
    )
    assert not bool(res)


def test_avg_utilization_less_than_in_bytes() -> None:
    m = get_sample_evidence_metadata()

    validator = MemoryStatistics.average_utilization_less_than(
        3000, Units.bytes
    )

    res = validator.validate(
        MemoryStatistics(avg=2, max=2, min=1).with_metadata(m)
    )
    assert bool(res)

    res = validator.validate(
        MemoryStatistics(avg=4, max=2, min=1).with_metadata(m)
    )
    assert not bool(res)

    res = validator.validate(
        MemoryStatistics(avg=3, max=2, min=1).with_metadata(m)
    )
    assert not bool(res)


def test_average_utilization_less_than_invalid_unit() -> None:
    with pytest.raises(pint.UndefinedUnitError):
        _ = MemoryStatistics.average_utilization_less_than(3000, Units.fakeunit)<|MERGE_RESOLUTION|>--- conflicted
+++ resolved
@@ -1,12 +1,4 @@
-<<<<<<< HEAD
-"""
-test/measurement/memory/test_local_process_memory_utilization.py
-
-Unit test for LocalProcessMemoryUtilization measurement.
-"""
-=======
-"""Unit test for LocalProcessMemoryConsumption measurement."""
->>>>>>> e06d5b92
+"""Unit test for LocalProcessMemoryUtilization measurement."""
 
 import os
 import time
@@ -64,13 +56,8 @@
 def test_memory_evaluate_async() -> None:
     start = time.time()
 
-<<<<<<< HEAD
-    pid = ProcessMeasurement.start_process(SPIN_COMMAND[0], SPIN_COMMAND[1:])
-    m = LocalProcessMemoryUtilization("identifier")
-=======
     pid = ProcessMeasurement.start_process(SPIN_COMMAND)
-    m = LocalProcessMemoryConsumption("identifier")
->>>>>>> e06d5b92
+    m = LocalProcessMemoryUtilization("identifier")
 
     # Capture memory utilization; blocks until process exit
     m.evaluate_async(pid)
